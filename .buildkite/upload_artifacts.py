"""
# Requirements:
    * Generate access token in your Github account, then create environment variable GITHUB_ACCESS_TOKEN.
        - e.g export GITHUB_ACCESS_TOKEN=1ns3rt-my-t0k3n-h3re.


# Environment Variable/s:
    * GITHUB_ACCESS_TOKEN = Personal access token used to authenticate in your Github account via API.
"""
import logging
import os
from os import listdir

import requests
from github3 import login
from google.cloud import storage

logging.getLogger().setLevel(logging.INFO)

ACCESS_TOKEN = os.getenv("GITHUB_ACCESS_TOKEN")
REPO_OWNER = "learningequality"
REPO_NAME = "kolibri"
TAG = os.getenv("BUILDKITE_TAG")

<<<<<<< HEAD
RELEASE_DIR = "release"
=======
>>>>>>> b0cf24f1
PROJECT_PATH = os.path.join(os.getcwd())

# Python packages artifact location
DIST_DIR = os.path.join(PROJECT_PATH, "dist")

# Manifest of files, keyed by extension
file_manifest = {
    "deb": {
        "extension": "deb",
        "description": "Debian Package",
        "content_type": "application/vnd.debian.binary-package",
    },
    "unsigned-exe": {
        "extension": "exe",
        "description": "Unsigned Windows installer",
        "content_type": "application/x-ms-dos-executable",
    },
    "signed-exe": {
        "extension": "exe",
        "description": "Signed Windows installer",
        "content_type": "application/x-ms-dos-executable",
    },
    "pex": {
        "extension": "pex",
        "description": "Pex file",
        "content_type": "application/octet-stream",
    },
    "whl": {
        "extension": "whl",
        "description": "Whl file",
        "content_type": "application/zip",
    },
    "gz": {
        "extension": "gz",
        "description": "Tar file",
        "content_type": "application/gzip",
    },
    # 'apk': {
    #     'extension': 'apk',
    #     'description': 'Android Installer',
    #     'content_type': 'application/vnd.android.package-archive',
    # },
}

gh = login(token=ACCESS_TOKEN)
repository = gh.repository(REPO_OWNER, REPO_NAME)


def collect_local_artifacts():
    """
    Create a dict of the artifact name and the location.
    """

    artifacts_dict = {}

    def create_exe_data(filename, data):
        data_name = "-unsigned"
        if "-signed" in filename:
            data_name = "-signed"
        data_name_exe = data_name[1:] + "-exe"
        data.update(file_manifest[data_name_exe])
        artifacts_dict[data_name_exe] = data

    for artifact in listdir(DIST_DIR):
        filename, file_extension = os.path.splitext(artifact)
        # Remove leading '.'
        file_extension = file_extension[1:]
        data = {"name": artifact, "file_location": "%s/%s" % (DIST_DIR, artifact)}
        if file_extension == "exe":
            create_exe_data(filename, data)

        if file_extension in file_manifest:
            data.update(file_manifest[file_extension])
            logging.info("Collect file data: (%s)" % data)
            artifacts_dict[file_extension] = data

    # basically the manifest dict, with extra fields
    return artifacts_dict


def upload_gh_release_artifacts(artifacts={}):
    # Have to do this with requests because github3 does not support this interface yet
    get_release_asset_url = requests.get(
        "https://api.github.com/repos/{owner}/{repo}/releases/tags/{tag}".format(
            owner=REPO_OWNER, repo=REPO_NAME, tag=TAG
        )
    )
    if get_release_asset_url.status_code == 200:
        # Definitely a release!
        release_id = get_release_asset_url.json()["id"]
        release_name = get_release_asset_url.json()["name"]
        release = repository.release(id=release_id)
        logging.info("Uploading built assets to Github Release: %s" % release_name)
        for ext, artifact in artifacts.items():
            logging.info("Uploading release asset: %s" % (artifact.get("name")))

            logging.info("Uploading to github")
            # For some reason github3 does not let us set a label at initial upload
            asset = release.upload_asset(
                content_type=artifact["content_type"],
                name=artifact["name"],
                asset=open(artifact["file_location"], "rb"),
            )
            if asset:
                # So do it after the initial upload instead
                asset.edit(artifact["name"], label=artifact["description"])
                logging.info(
                    "Successfully uploaded release asset: %s" % (artifact.get("name"))
                )
            else:
                logging.error(
                    "Error uploading release asset: %s" % (artifact.get("name"))
                )

            logging.info("Uploading to Google")

            client = storage.Client()
            bucket = client.bucket("le-downloads")
            blob = bucket.blob(
                "kolibri-release-{artifact}".format(artifact=artifact["name"])
            )
            blob.upload_from_filename(filename=artifact["file_location"])
            blob.make_public()


def main():
    if TAG:
        artifacts = collect_local_artifacts()
        # Building from a tag, this is probably a release!
        upload_gh_release_artifacts(artifacts)


if __name__ == "__main__":
    main()<|MERGE_RESOLUTION|>--- conflicted
+++ resolved
@@ -22,10 +22,6 @@
 REPO_NAME = "kolibri"
 TAG = os.getenv("BUILDKITE_TAG")
 
-<<<<<<< HEAD
-RELEASE_DIR = "release"
-=======
->>>>>>> b0cf24f1
 PROJECT_PATH = os.path.join(os.getcwd())
 
 # Python packages artifact location
