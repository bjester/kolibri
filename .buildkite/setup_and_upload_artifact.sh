--- conflicted
+++ resolved
@@ -13,17 +13,6 @@
     exit 1
 fi
 
-<<<<<<< HEAD
-PIP_CMD="$PIP_PATH install --upgrade google-cloud-storage"
-echo "Running $PIP_CMD..."
-$PIP_CMD
-if [ $? -ne 0 ]; then
-    echo ".. Abort!  Can't install '$PIP_CMD'."
-    exit 1
-fi
-
-=======
->>>>>>> 2f38d3af
 PIP_CMD="$PIP_PATH install -r requirements/pipeline.txt"
 echo "Running $PIP_CMD..."
 $PIP_CMD
