FROM ubuntu:bionic

# install latest python and nodejs
RUN apt-get update && apt-get install -y \
    software-properties-common \
    curl
<<<<<<< HEAD
=======

>>>>>>> 60635344
RUN curl -sL https://deb.nodesource.com/setup_6.x | bash -

# add yarn ppa
RUN curl -sS https://dl.yarnpkg.com/debian/pubkey.gpg | apt-key add -
RUN echo "deb https://dl.yarnpkg.com/debian/ stable main" | tee /etc/apt/sources.list.d/yarn.list

RUN apt-get update && DEBIAN_FRONTEND=noninteractive apt-get install -y \
    python2.7 \
    python-pip \
    git \
    git-lfs \
    nodejs=6.14.1-1nodesource1 \
    yarn \
    gettext \
    python-sphinx

RUN git lfs install

COPY . /kolibri

VOLUME /kolibridist/  # for mounting the whl files into other docker containers
# add buildkite pipeline specific installation here:
CMD cd /kolibri && pip install -r requirements/dev.txt && pip install -r requirements/build.txt && pip install -e . && yarn install && make dist pex && cp /kolibri/dist/* /kolibridist/<|MERGE_RESOLUTION|>--- conflicted
+++ resolved
@@ -4,10 +4,7 @@
 RUN apt-get update && apt-get install -y \
     software-properties-common \
     curl
-<<<<<<< HEAD
-=======
 
->>>>>>> 60635344
 RUN curl -sL https://deb.nodesource.com/setup_6.x | bash -
 
 # add yarn ppa
