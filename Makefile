# List most target names as 'PHONY' to prevent Make from thinking it will be creating a file of the same name
.PHONY: help clean clean-assets clean-build clean-pyc clean-docs lint test test-all assets coverage docs release test-namespaced-packages staticdeps staticdeps-cext writeversion setrequirements buildconfig pex i18n-extract-frontend i18n-extract-backend i18n-extract i18n-django-compilemessages i18n-upload i18n-pretranslate i18n-pretranslate-approve-all i18n-download i18n-regenerate-fonts i18n-stats i18n-install-font docker-clean docker-whl docker-deb docker-deb-test docker-windows docker-demoserver docker-devserver

help:
	@echo "Usage:"
	@echo ""
	@echo "make <command>"
	@echo ""
	@echo "Building"
	@echo "--------"
	@echo ""
	@echo "dist: create distributed source packages in dist/"
	@echo "pex: builds a portable .pex file for each .whl in dist/"
	@echo "assets: builds javascript assets"
	@echo "staticdeps: downloads/updates all static Python dependencies bundled into the dist"
	@echo "staticdeps-cext: downloads/updates Python C extensions for all supported platforms"
	@echo "clean: restores code tree to a clean state"
	@echo "clean-build: remove build artifacts"
	@echo "clean-pyc: remove Python file artifacts"
	@echo "clean-assets: removes JavaScript build assets"
	@echo "writeversion: updates the kolibri/VERSION file"
	@echo "release: package and upload a release"
	@echo "setrequirements: creates a customized requirements.txt"
	@echo "buildconfig: customizes the default plugins and Django settings module"
	@echo ""
	@echo "Development"
	@echo "-----------"
	@echo ""
	@echo "lint: check Python style with flake8"
	@echo "test: run tests quickly with the default Python"
	@echo "test-all: run tests on every Python version with Tox"
	@echo "test-namespaced-packages: verify that we haven't fetched anything namespaced into kolibri/dist"
	@echo "coverage: run tests, recording and printing out Python code coverage"
	@echo "docs: generate developer documentation"
	@echo ""
	@echo "Internationalization"
	@echo "--------------------"
	@echo ""
	@echo "i18n-extract: extract all strings from application (both front- and back-end)"
	@echo "i18n-upload branch=<crowdin-branch>: upload sources to Crowdin"
	@echo "i18n-pretranslate branch=<crowdin-branch>: pretranslate on Crowdin"
	@echo "i18n-pretranslate-approve branch=<crowdin-branch>: pretranslate and pre-approve on Crowdin"
	@echo "i18n-download branch=<crowdin-branch>: download strings from Crowdin"
	@echo "i18n-download-source-fonts: retrieve source Google Noto fonts"
	@echo "i18n-regenerate-fonts: regenerate font files"
	@echo "i18n-update branch=<crowdin-branch>: i18n-download + i18n-regenerate-fonts"
	@echo "i18n-stats branch=<crowdin-branch>: output information about translation status"
	@echo "i18n-django-compilemessages: compiles .po files to .mo files for Django"
	@echo "i18n-install-font name=<noto-font>: Downloads and installs a new or updated font"


clean: clean-build clean-pyc clean-assets

clean-assets:
	yarn run clean

clean-build:
	rm -f kolibri/VERSION
	rm -fr build/
	rm -fr dist/
	rm -fr dist-packages-cache/
	rm -fr dist-packages-temp/
	rm -fr *.egg-info
	rm -fr .eggs
	rm -fr .cache
	rm -f SQLITE_MAX_VARIABLE_NUMBER.cache
	rm -fr kolibri/dist/* || true # remove everything
	git checkout -- kolibri/dist # restore __init__.py
	rm -r kolibri/utils/build_config/* || true # remove everything
	git checkout -- kolibri/utils/build_config # restore __init__.py
	rm -r requirements.txt || true # remove requirements.txt
	git checkout -- requirements.txt # restore requirements.txt

clean-pyc:
	find . -name '*.pyc' -exec rm -f {} +
	find . -name '*.pyo' -exec rm -f {} +
	find . -name '*~' -exec rm -f {} +

clean-docs:
	$(MAKE) -C docs clean

lint:
	flake8 kolibri

test:
	pytest

test-all:
	tox

assets:
	yarn install
	yarn run build

coverage:
	coverage run --source kolibri setup.py test
	coverage report -m

docs: clean-docs
	$(MAKE) -C docs html

release:
	@ls -l dist/
	@echo "Release process documentation:"
	@echo ""
	@echo "http://kolibri-dev.readthedocs.io/en/develop/references/release_process.html"
	@echo ""
	@echo ""
	@echo "Quick check list:"
	@echo ""
	@echo "1. Release notes?"
	@echo "2. Downloaded CrowdIn translations?"
	@echo "3. Pushed CrowdIn translations to repo?"
	@echo "4. Version info as tag and in kolibri.VERSION?"
	@echo "5. Did you do a signed commit and push to Github?"
	@echo "6. Check that the .whl and .tar.gz dists work?"
	@echo ""
	@echo "Do you want to upload everything in dist/*?"
	@echo ""
	@echo "CTRL+C to exit. ENTER to continue."
	@read __
	twine upload -s dist/*

test-namespaced-packages:
	# This expression checks that everything in kolibri/dist has an __init__.py
	# To prevent namespaced packages from suddenly showing up
	# https://github.com/learningequality/kolibri/pull/2972
	! find kolibri/dist -mindepth 1 -maxdepth 1 -type d -not -name __pycache__ -not -name cext -not -name py2only -exec ls {}/__init__.py \; 2>&1 | grep  "No such file"

staticdeps:
	test "${SKIP_PY_CHECK}" = "1" || python --version 2>&1 | grep -q 2.7 || ( echo "Only intended to run on Python 2.7" && exit 1 )
	rm -rf kolibri/dist/* || true # remove everything
	git checkout -- kolibri/dist # restore __init__.py
	pip install -t kolibri/dist -r "requirements.txt"
	rm -rf kolibri/dist/*.dist-info  # pip installs from PyPI will complain if we have more than one dist-info directory.
	rm -r kolibri/dist/man kolibri/dist/bin || true # remove the two folders introduced by pip 10
	# Remove unnecessary python2-syntax'ed file
	# https://github.com/learningequality/kolibri/issues/3152
	rm -f kolibri/dist/kolibri_exercise_perseus_plugin/static/mathjax/kathjax.py
	python build_tools/py2only.py # move `future` and `futures` packages to `kolibri/dist/py2only`
	make test-namespaced-packages

staticdeps-cext:
	rm -rf kolibri/dist/cext || true # remove everything
	python build_tools/install_cexts.py --file "requirements/cext.txt" # pip install c extensions
	pip install -t kolibri/dist/cext -r "requirements/cext_noarch.txt" --no-deps
	rm -rf kolibri/dist/*.dist-info  # pip installs from PyPI will complain if we have more than one dist-info directory.
	rm -rf kolibri/dist/cext/*.dist-info  # pip installs from PyPI will complain if we have more than one dist-info directory.
	make test-namespaced-packages

writeversion:
	python -c "import kolibri; print(kolibri.__version__)" > kolibri/VERSION
	@echo ""
	@echo "Current version is now `cat kolibri/VERSION`"

setrequirements:
	rm -r requirements.txt || true # remove requirements.txt
	git checkout -- requirements.txt # restore requirements.txt
	python build_tools/customize_requirements.py

buildconfig:
	rm -r kolibri/utils/build_config/* || true # remove everything
	git checkout -- kolibri/utils/build_config # restore __init__.py
	python build_tools/customize_build.py

<<<<<<< HEAD
dist: writeversion staticdeps staticdeps-cext buildconfig i18n-extract-frontend assets i18n-django-compilemessages
	python setup.py sdist --format=gztar > /dev/null # silence the sdist output! Too noisy!
	python setup.py bdist_wheel
=======
dist: setrequirements writeversion staticdeps staticdeps-cext buildconfig i18n-extract-frontend assets i18n-django-compilemessages
	python setup.py sdist --format=gztar --static > /dev/null # silence the sdist output! Too noisy!
	python setup.py bdist_wheel --static
>>>>>>> 06fc9407
	ls -l dist

pex: writeversion
	ls dist/*.whl | while read whlfile; do pex $$whlfile --disable-cache -o dist/kolibri-`cat kolibri/VERSION | sed 's/+/_/g'`.pex -m kolibri --python-shebang=/usr/bin/python; done

i18n-extract-backend:
	python -m kolibri manage makemessages -- -l en --ignore 'node_modules/*' --ignore 'kolibri/dist/*'

i18n-extract-frontend:
	yarn run makemessages

i18n-extract: i18n-extract-frontend i18n-extract-backend

i18n-django-compilemessages:
	# Change working directory to kolibri/ such that compilemessages
	# finds only the .po files nested there.
	cd kolibri && PYTHONPATH="..:$$PYTHONPATH" python -m kolibri manage compilemessages

i18n-upload: i18n-extract
	python build_tools/i18n/crowdin.py upload-sources ${branch}
	python build_tools/i18n/crowdin.py upload-translations ${branch}

i18n-pretranslate:
	python build_tools/i18n/crowdin.py pretranslate ${branch}

i18n-pretranslate-approve-all:
	python build_tools/i18n/crowdin.py pretranslate ${branch} --approve-all

i18n-download:
	python build_tools/i18n/crowdin.py rebuild ${branch}
	python build_tools/i18n/crowdin.py download ${branch}
	node build_tools/i18n/intl_code_gen.js
	$(MAKE) i18n-django-compilemessages

i18n-download-source-fonts:
	python build_tools/i18n/fonts.py download-source-fonts

i18n-regenerate-fonts:
	python build_tools/i18n/fonts.py generate-full-fonts
	python build_tools/i18n/fonts.py generate-subset-fonts

i18n-update: i18n-download i18n-regenerate-fonts

i18n-stats:
	python build_tools/i18n/crowdin.py stats ${branch}

i18n-install-font:
	python build_tools/i18n/fonts.py add-source-font ${name}

docker-clean:
	docker container prune -f
	docker image prune -f

docker-whl: writeversion
	docker image build -t "learningequality/kolibri-whl" -f docker/build_whl.dockerfile .
	docker run \
		--env-file ./docker/env.list \
		-v $$PWD/dist:/kolibridist \
		-v yarn_cache:/yarn_cache \
		"learningequality/kolibri-whl"

docker-deb: writeversion
	@echo "\n  !! This assumes you have run 'make dockerenvdist' or 'make dist' !!\n"
	docker image build -t "learningequality/kolibri-deb" -f docker/build_debian.dockerfile .
	export KOLIBRI_VERSION=$$(cat kolibri/VERSION) && \
	docker run --env-file ./docker/env.list -v $$PWD/dist:/kolibridist "learningequality/kolibri-deb"

docker-deb-test:
	@echo "\n  !! This assumes that there are *.deb files in dist/ for testing !!\n"
	# docker image build -t "learningequality/kolibri-deb-test-trusty" -f docker/test_trusty.dockerfile .
	# docker run --env-file ./docker/env.list -v $$PWD/dist:/kolibridist "learningequality/kolibri-deb-test-trusty"
	docker image build -t "learningequality/kolibri-deb-test-xenial" -f docker/test_xenial.dockerfile .
	docker run --env-file ./docker/env.list -v $$PWD/dist:/kolibridist "learningequality/kolibri-deb-test-xenial"
	docker image build -t "learningequality/kolibri-deb-test-bionic" -f docker/test_bionic.dockerfile .
	docker run --env-file ./docker/env.list -v $$PWD/dist:/kolibridist "learningequality/kolibri-deb-test-bionic"

docker-windows: writeversion
	@echo "\n  !! This assumes you have run 'make dockerenvdist' or 'make dist' !!\n"
	docker image build -t "learningequality/kolibri-windows" -f docker/build_windows.dockerfile .
	export KOLIBRI_VERSION=$$(cat kolibri/VERSION) && \
	docker run --env-file ./docker/env.list -v $$PWD/dist:/kolibridist "learningequality/kolibri-windows"

docker-build-base: writeversion
	docker image build . \
		-f docker/base.dockerfile \
		-t "learningequality/kolibribase"

docker-demoserver:
	# Build the demoserver image
	docker image build \
			-f docker/demoserver.dockerfile \
			-t "learningequality/demoserver" .
	docker run --init \
			-v $$PWD/docker/mnt:/docker/mnt \
			-p 8080:8080 \
			--env-file ./docker/env.list \
			--env KOLIBRI_PEX_URL="default" \
			--env KOLIBRI_CHANNELS_TO_IMPORT="7765d6aeabc35de790f8bc4532aeb529" \
			"learningequality/demoserver"
	echo "Check http://localhost:8080 you should have a demoserver running there."


docker-devserver:
	# Build the kolibridev image: contains source code + pip install -e of kolibri
	docker image build \
			-f docker/dev.dockerfile \
			-t "learningequality/kolibridev" .
	docker run --init \
			-v $$PWD/docker/mnt:/docker/mnt \
			-p 8000:8000 \
			-p 3000:3000 \
			--env-file ./docker/env.list \
			"learningequality/kolibridev" \
			yarn run devserver
	echo "Check http://localhost:8000  you should have devserver running there."

# Optionally add --env KOLIBRI_PROVISIONDEVICE_FACILITY="Dev Server" to skip setup wizard

# TODO: figure out how to add source code as "volume" so can live-edit,
# 		  e.g. -v $$PWD/kolibri:/kolibri/kolibri ??<|MERGE_RESOLUTION|>--- conflicted
+++ resolved
@@ -163,15 +163,9 @@
 	git checkout -- kolibri/utils/build_config # restore __init__.py
 	python build_tools/customize_build.py
 
-<<<<<<< HEAD
-dist: writeversion staticdeps staticdeps-cext buildconfig i18n-extract-frontend assets i18n-django-compilemessages
+dist: setrequirements writeversion staticdeps staticdeps-cext buildconfig i18n-extract-frontend assets i18n-django-compilemessages
 	python setup.py sdist --format=gztar > /dev/null # silence the sdist output! Too noisy!
 	python setup.py bdist_wheel
-=======
-dist: setrequirements writeversion staticdeps staticdeps-cext buildconfig i18n-extract-frontend assets i18n-django-compilemessages
-	python setup.py sdist --format=gztar --static > /dev/null # silence the sdist output! Too noisy!
-	python setup.py bdist_wheel --static
->>>>>>> 06fc9407
 	ls -l dist
 
 pex: writeversion
