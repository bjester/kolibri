--- conflicted
+++ resolved
@@ -2,13 +2,12 @@
 
 List of the most important changes for each release.
 
-<<<<<<< HEAD
 ## 0.12.6
 
 ### Changed or Fixed
 
 - Facility user table is now paginated to improve performance for facilities with large numbers of users.
-=======
+
 ## 0.12.5
 
 ### Changed or fixed
@@ -16,7 +15,6 @@
 - Upgraded Morango to 0.4.6, fixing startup errors for some users.
 
 View all [0.12.5 changes on Github](https://github.com/learningequality/kolibri/issues?q=label%3Achangelog+milestone%3A0.12.5)
->>>>>>> aea553cc
 
 ## 0.12.4
 
