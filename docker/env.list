--- conflicted
+++ resolved
@@ -1,11 +1,7 @@
 KOLIBRI_VERSION
 
 # Set the default version of the Windows Installer
-<<<<<<< HEAD
-KOLIBRI_WINDOWS_INSTALLER_VERSION=v1.3.0
-=======
 KOLIBRI_WINDOWS_INSTALLER_VERSION=v1.3.1
->>>>>>> e64fb5cc
 
 # Make sure we don't record these docker runs in pingbacks
 KOLIBRI_RUN_MODE="docker"
