FROM ubuntu:bionic

# Install wine and related packages
RUN dpkg --add-architecture i386
RUN apt-get update -y && \
    DEBIAN_FRONTEND=noninteractive apt-get install -y --no-install-recommends \
      ca-certificates \
      git \
      git-lfs \
      sudo \
      software-properties-common \
      ttf-mscorefonts-installer \
      wine-stable \
      wine32

RUN git lfs install

<<<<<<< HEAD
RUN echo ttf-mscorefonts-installer msttcorefonts/accepted-mscorefonts-eula select true | debconf-set-selections
RUN apt-get update -y && \
    DEBIAN_FRONTEND=noninteractive apt-get install -y \
      ttf-mscorefonts-installer \
      wine-stable \
      make \
      wget

=======
>>>>>>> b8250c02
VOLUME /kolibridist/

CMD git clone https://github.com/learningequality/kolibri-installer-windows.git && \
    cd kolibri-installer-windows/windows && \
    git checkout $KOLIBRI_WINDOWS_INSTALLER_VERSION && \
    cp /kolibridist/kolibri-$KOLIBRI_VERSION*.whl . && \
    export KOLIBRI_BUILD_VERSION=$KOLIBRI_VERSION && \
    make && \
    wine inno-compiler/ISCC.exe installer-source/KolibriSetupScript.iss && \
    mv *.exe kolibri-$KOLIBRI_VERSION-unsigned.exe && \
    cp *.exe /kolibridist/<|MERGE_RESOLUTION|>--- conflicted
+++ resolved
@@ -15,7 +15,6 @@
 
 RUN git lfs install
 
-<<<<<<< HEAD
 RUN echo ttf-mscorefonts-installer msttcorefonts/accepted-mscorefonts-eula select true | debconf-set-selections
 RUN apt-get update -y && \
     DEBIAN_FRONTEND=noninteractive apt-get install -y \
@@ -24,8 +23,6 @@
       make \
       wget
 
-=======
->>>>>>> b8250c02
 VOLUME /kolibridist/
 
 CMD git clone https://github.com/learningequality/kolibri-installer-windows.git && \
