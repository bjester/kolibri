"""
To run this test, type this in command line <kolibri manage test -- kolibri.content>
"""
import datetime
from collections import namedtuple

import mock
import requests
from django.core.cache import cache
from django.core.urlresolvers import reverse
from django.db.models import Q
from le_utils.constants import content_kinds
from rest_framework import status
from rest_framework.test import APITestCase

import kolibri.content.serializers
from kolibri.auth.models import Facility
from kolibri.auth.models import FacilityUser
from kolibri.auth.test.helpers import provision_device
from kolibri.content import models as content
from kolibri.core.device.models import DevicePermissions
from kolibri.core.device.models import DeviceSettings
from kolibri.core.exams.models import Exam
from kolibri.core.lessons.models import Lesson
from kolibri.logger.models import ContentSummaryLog

DUMMY_PASSWORD = "password"


class ContentNodeTestBase(object):
    """
    Basecase for content metadata methods
    """
    def test_get_prerequisites_for(self):
        """
        test the directional characteristic of prerequisite relationship
        """

        c1 = content.ContentNode.objects.get(title="c1")
        root = content.ContentNode.objects.get(title="root")
        # if root is the prerequisite of c1
        expected_output = content.ContentNode.objects.filter(title__in=["root"])
        actual_output = content.ContentNode.objects.filter(prerequisite_for=c1)
        self.assertEqual(set(expected_output), set(actual_output))
        # then c1 should not be the prerequisite of root
        unexpected_output = content.ContentNode.objects.filter(title__in=["c1"])
        actual_output = content.ContentNode.objects.filter(prerequisite_for=root)
        self.assertNotEqual(set(actual_output), set(unexpected_output))

    def test_get_has_prerequisites(self):
        """
        test the directional characteristic of prerequisite relationship
        """

        c1 = content.ContentNode.objects.get(title="c1")
        root = content.ContentNode.objects.get(title="root")
        # if root is the prerequisite of c1
        expected_output = content.ContentNode.objects.filter(title__in=["c1"])
        actual_output = content.ContentNode.objects.filter(has_prerequisite=root)
        self.assertEqual(set(expected_output), set(actual_output))
        # then c1 should not be the prerequisite of root
        unexpected_output = content.ContentNode.objects.filter(title__in=["root"])
        actual_output = content.ContentNode.objects.filter(has_prerequisite=c1)
        self.assertNotEqual(set(actual_output), set(unexpected_output))

    def test_get_all_related(self):
        """
        test the nondirectional characteristic of related relationship
        """

        c1 = content.ContentNode.objects.get(title="c1")
        c2 = content.ContentNode.objects.get(title="c2")
        # if c1 is related to c2
        expected_output = content.ContentNode.objects.filter(title__in=["c2"])
        actual_output = content.ContentNode.objects.filter(related=c1)
        self.assertEqual(set(expected_output), set(actual_output))
        # then c2 should be related to c1
        expected_output = content.ContentNode.objects.filter(title__in=["c1"])
        actual_output = content.ContentNode.objects.filter(related=c2)
        self.assertEqual(set(expected_output), set(actual_output))

    def test_descendants_of_kind(self):

        p = content.ContentNode.objects.get(title="root")
        expected_output = content.ContentNode.objects.filter(title__in=["c1"])
        actual_output = p.get_descendants(include_self=False).filter(kind=content_kinds.VIDEO)
        self.assertEqual(set(expected_output), set(actual_output))

    def test_get_top_level_topics(self):

        p = content.ContentNode.objects.get(title="root")
        expected_output = content.ContentNode.objects.filter(parent=p, kind=content_kinds.TOPIC)
        actual_output = content.ContentNode.objects.get(title="root").get_children().filter(kind=content_kinds.TOPIC)
        self.assertEqual(set(expected_output), set(actual_output))

    def test_tag_str(self):

        # test for ContentTag __str__
        p = content.ContentTag.objects.get(tag_name="tag_2")
        self.assertEqual(str(p), 'tag_2')

    def test_lang_str(self):
        # test for Language __str__
        p = content.Language.objects.get(lang_code="en")
        self.assertEqual(str(p), 'English-Test')

    def test_channelmetadata_str(self):
        # test for ChannelMetadata __str__
        p = content.ChannelMetadata.objects.get(name="testing")
        self.assertEqual(str(p), 'testing')

    def test_tags(self):
        root_tag_count = content.ContentNode.objects.get(title='root').tags.count()
        self.assertEqual(root_tag_count, 3)

        c1_tag_count = content.ContentNode.objects.get(title='c1').tags.count()
        self.assertEqual(c1_tag_count, 1)

        c2_tag_count = content.ContentNode.objects.get(title='c2').tags.count()
        self.assertEqual(c2_tag_count, 1)

        c2c1_tag_count = content.ContentNode.objects.get(title='c2c1').tags.count()
        self.assertEqual(c2c1_tag_count, 0)

    def test_local_files(self):
        self.assertTrue(content.LocalFile.objects.filter(id='9f9438fe6b0d42dd8e913d7d04cfb2b2').exists())
        self.assertTrue(content.LocalFile.objects.filter(id='725257a0570044acbd59f8cf6a68b2be').exists())
        self.assertTrue(content.LocalFile.objects.filter(id='e00699f859624e0f875ac6fe1e13d648').exists())
        self.assertTrue(content.LocalFile.objects.filter(id='4c30dc7619f74f97ae2ccd4fffd09bf2').exists())
        self.assertTrue(content.LocalFile.objects.filter(id='8ad3fffedf144cba9492e16daec1e39a').exists())

    def test_delete_tree(self):
        channel = content.ChannelMetadata.objects.first()
        channel_id = channel.id
        channel.delete_content_tree_and_files()
        self.assertFalse(content.ContentNode.objects.filter(channel_id=channel_id).exists())
        self.assertFalse(content.File.objects.all().exists())


class ContentNodeAPITestCase(APITestCase):
    """
    Testcase for content API methods
    """
    fixtures = ['content_test.json']
    the_channel_id = '6199dde695db4ee4ab392222d5af1e5c'

    def setUp(self):
        provision_device()
        self.facility = Facility.objects.create(name='facility')
        self.admin = FacilityUser.objects.create(username='admin', facility=self.facility)
        self.admin.set_password(DUMMY_PASSWORD)
        self.admin.save()
        self.facility.add_admin(self.admin)

    def _reverse_channel_url(self, pattern_name, kwargs={}):
        """Helper method to reverse a URL using the current channel ID"""
        return reverse(pattern_name, kwargs=kwargs)

    def test_prerequisite_for_filter(self):
        c1_id = content.ContentNode.objects.get(title="c1").id
        response = self.client.get(self._reverse_channel_url("contentnode-list"), data={"prerequisite_for": c1_id})
        self.assertEqual(response.data[0]['title'], 'root')

    def test_has_prerequisite_filter(self):
        root_id = content.ContentNode.objects.get(title="root").id
        response = self.client.get(self._reverse_channel_url("contentnode-list"), data={"has_prerequisite": root_id})
        self.assertEqual(response.data[0]['title'], 'c1')

    def test_related_filter(self):
        c1_id = content.ContentNode.objects.get(title="c1").id
        response = self.client.get(self._reverse_channel_url("contentnode-list"), data={"related": c1_id})
        self.assertEqual(response.data[0]['title'], 'c2')

    def test_contentnode_list(self):
        root = content.ContentNode.objects.get(title="root")
        expected_output = root.get_descendants(include_self=True).filter(available=True).count()
        response = self.client.get(self._reverse_channel_url("contentnode-list"))
        self.assertEqual(len(response.data), expected_output)

    def test_contentnode_granular_network_import(self):
        c1_id = content.ContentNode.objects.get(title="root").id
        c2_id = content.ContentNode.objects.get(title="c1").id
        c3_id = content.ContentNode.objects.get(title="c2").id
        content.ContentNode.objects.all().update(available=False)
        response = self.client.get(reverse("contentnode_granular-detail", kwargs={"pk": c1_id}))
        self.assertEqual(
            response.data,
            {
                "pk": c1_id,
                "id": c1_id,
                "title": "root",
                "kind": "topic",
                "available": False,
                "total_resources": 1,
                "on_device_resources": 0,
                "coach_content": False,
                "importable": True,
                "num_coach_contents": 0,
                "children": [
                    {
                        "pk": c2_id,
                        "id": c2_id,
                        "title": "c1",
                        "kind": "video",
                        "available": False,
                        "total_resources": 1,
                        "on_device_resources": 0,
                        "importable": True,
                        "coach_content": False,
                        "num_coach_contents": 0,
                    },
                    {
                        "pk": c3_id,
                        "id": c3_id,
                        "title": "c2",
                        "kind": "topic",
                        "available": False,
                        "total_resources": 0,
                        "on_device_resources": 0,
                        "importable": True,
                        "coach_content": False,
                        "num_coach_contents": 0,
                    }
                ]
            }
        )

    @mock.patch('kolibri.content.serializers.get_mounted_drives_with_channel_info')
    def test_contentnode_granular_local_import(self, drive_mock):
        DriveData = namedtuple("DriveData", ["id", "datafolder"])
        drive_mock.return_value = {"123": DriveData(id="123", datafolder="test/")}

        content.LocalFile.objects.update(available=False)
        content.ContentNode.objects.update(available=False)

        c1_id = content.ContentNode.objects.get(title="root").id
        c2_id = content.ContentNode.objects.get(title="c1").id
        c3_id = content.ContentNode.objects.get(title="c2").id

        response = self.client.get(
            reverse("contentnode_granular-detail", kwargs={"pk": c1_id}), {"importing_from_drive_id": "123"})
        self.assertEqual(
            response.data, {
                "pk": c1_id,
                "id": c1_id,
                "title": "root",
                "kind": "topic",
                "available": False,
                "total_resources": 1,
                "on_device_resources": 0,
                "importable": True,
                "coach_content": False,
                "num_coach_contents": 0,
                "children": [
                    {
                        "pk": c2_id,
                        "id": c2_id,
                        "title": "c1",
                        "kind": "video",
                        "available": False,
                        "total_resources": 1,
                        "on_device_resources": 0,
                        "importable": False,
                        "coach_content": False,
                        "num_coach_contents": 0,
                    },
                    {
                        "pk": c3_id,
                        "id": c3_id,
                        "title": "c2",
                        "kind": "topic",
                        "available": False,
                        "total_resources": 0,
                        "on_device_resources": 0,
                        "importable": True,
                        "coach_content": False,
                        "num_coach_contents": 0,
                    }
                ]
            }
        )

    def test_contentnode_granular_export_available(self):
        c1_id = content.ContentNode.objects.get(title="c1").id
        response = self.client.get(reverse("contentnode_granular-detail", kwargs={"pk": c1_id}))
        self.assertEqual(
            response.data, {
                "pk": c1_id,
                "id": c1_id,
                "title": "c1",
                "kind": "video",
                "available": True,
                "total_resources": 1,
                "on_device_resources": 1,
                "importable": True,
                "children": [],
                "coach_content": False,
                "num_coach_contents": 0,
            }
        )

    def test_contentnode_granular_export_unavailable(self):
        c1_id = content.ContentNode.objects.get(title="c1").id
        content.ContentNode.objects.filter(title="c1").update(available=False)
        response = self.client.get(reverse("contentnode_granular-detail", kwargs={"pk": c1_id}))
        self.assertEqual(
            response.data, {
                "pk": c1_id,
                "id": c1_id,
                "title": "c1",
                "kind": "video",
                "available": False,
                "total_resources": 1,
                "on_device_resources": 0,
                "importable": True,
                "children": [],
                "coach_content": False,
                "num_coach_contents": 0,
            }
        )

    def test_contentnodefilesize_resourcenode(self):
        c1_id = content.ContentNode.objects.get(title="c1").id
        content.LocalFile.objects.filter(pk="9f9438fe6b0d42dd8e913d7d04cfb2b2").update(file_size=2)
        content.LocalFile.objects.filter(pk="725257a0570044acbd59f8cf6a68b2be").update(file_size=1, available=False)
        response = self.client.get(reverse("contentnodefilesize-detail", kwargs={"pk": c1_id}))
        self.assertEqual(response.data, {"total_file_size": 3, "on_device_file_size": 2})

    def test_contentnodefilesize_topicnode(self):
        root_id = content.ContentNode.objects.get(title="root").id
        content.LocalFile.objects.filter(pk="9f9438fe6b0d42dd8e913d7d04cfb2b2").update(file_size=2)
        content.LocalFile.objects.filter(pk="725257a0570044acbd59f8cf6a68b2be").update(file_size=1, available=False)
        content.LocalFile.objects.filter(pk="e00699f859624e0f875ac6fe1e13d648").update(file_size=3)
        response = self.client.get(reverse("contentnodefilesize-detail", kwargs={"pk": root_id}))
        self.assertEqual(response.data, {"total_file_size": 6, "on_device_file_size": 5})

    def test_contentnode_retrieve(self):
        c1_id = content.ContentNode.objects.get(title="c1").id
        response = self.client.get(self._reverse_channel_url("contentnode-detail", {'pk': c1_id}))
        self.assertEqual(response.data['pk'], c1_id.__str__())

    def test_contentnode_field_filtering(self):
        c1_id = content.ContentNode.objects.get(title="c1").id
        response = self.client.get(self._reverse_channel_url("contentnode-detail", {'pk': c1_id}), data={"fields": "title,description"})
        self.assertEqual(response.data['title'], "c1")
        self.assertEqual(response.data['description'], "balbla2")
        self.assertTrue("pk" not in response.data)

    def test_contentnode_recommendations(self):
        id = content.ContentNode.objects.get(title="c2c2").id
        response = self.client.get(self._reverse_channel_url("contentnode-list"), data={"recommendations_for": id})
        self.assertEqual(len(response.data), 2)

    def test_contentnode_allcontent(self):
        nodes = content.ContentNode.objects.exclude(kind=content_kinds.TOPIC).count()
        response = self.client.get(self._reverse_channel_url("contentnode-all-content"))
        self.assertEqual(len(response.data), nodes)

    def test_channelmetadata_list(self):
        response = self.client.get(reverse("channel-list", kwargs={}))
        self.assertEqual(response.data[0]['name'], 'testing')

    def test_channelmetadata_retrieve(self):
        data = content.ChannelMetadata.objects.values()[0]
        response = self.client.get(reverse("channel-detail", kwargs={'pk': data["id"]}))
        self.assertEqual(response.data['name'], 'testing')

    def test_channelmetadata_resource_info(self):
        data = content.ChannelMetadata.objects.values()[0]
        c1_id = content.ContentNode.objects.get(title="c1").id
        content.ContentNode.objects.filter(pk=c1_id).update(available=False)
        response = self.client.get(reverse("channel-detail", kwargs={'pk': data["id"]}), {'file_sizes': True})
        self.assertEqual(response.data['total_resources'], 1)
        self.assertEqual(response.data['total_file_size'], 0)
        self.assertEqual(response.data['on_device_resources'], 0)
        self.assertEqual(response.data['on_device_file_size'], 0)

    def test_channelmetadata_langfield(self):
        data = content.ChannelMetadata.objects.first()
        root_lang = content.Language.objects.get(pk=1)
        data.root.lang = root_lang
        data.root.save()

        response = self.client.get(self._reverse_channel_url("channel-detail", {'pk': data.id}))
        self.assertEqual(response.data['lang_code'], root_lang.lang_code)
        self.assertEqual(response.data['lang_name'], root_lang.lang_name)

    def test_channelmetadata_langfield_none(self):
        data = content.ChannelMetadata.objects.first()

        response = self.client.get(self._reverse_channel_url("channel-detail", {'pk': data.id}))
        self.assertEqual(response.data['lang_code'], None)
        self.assertEqual(response.data['lang_name'], None)

    def test_channelmetadata_content_available_param_filter_lowercase_true(self):
        response = self.client.get(reverse("channel-list"), {"available": "true"})
        self.assertEqual(response.data[0]["id"], "6199dde695db4ee4ab392222d5af1e5c")

    def test_channelmetadata_content_available_param_filter_uppercase_true(self):
        response = self.client.get(reverse("channel-list"), {"available": True})
        self.assertEqual(response.data[0]["id"], "6199dde695db4ee4ab392222d5af1e5c")

    def test_channelmetadata_content_unavailable_param_filter_false(self):
        content.ContentNode.objects.filter(title="root").update(available=False)
        response = self.client.get(reverse("channel-list"), {"available": False})
        self.assertEqual(response.data[0]["id"], "6199dde695db4ee4ab392222d5af1e5c")

    def test_channelmetadata_content_available_field_true(self):
        response = self.client.get(reverse("channel-list"))
        self.assertEqual(response.data[0]["available"], True)

    def test_channelmetadata_content_available_field_false(self):
        content.ContentNode.objects.filter(title="root").update(available=False)
        response = self.client.get(reverse("channel-list"))
        self.assertEqual(response.data[0]["available"], False)

    def test_channelmetadata_file_sizes_filter_has_total_resources(self):
        response = self.client.get(reverse("channel-list"), {"file_sizes": True})
        self.assertEqual(response.data[0]["total_resources"], 1)

    def test_channelmetadata_file_sizes_filter_has_total_file_size(self):
        content.LocalFile.objects.filter(files__contentnode__channel_id=self.the_channel_id).update(file_size=1)
        response = self.client.get(reverse("channel-list"), {"file_sizes": True})
        self.assertEqual(response.data[0]["total_file_size"], 2)

    def test_channelmetadata_file_sizes_filter_has_on_device_resources(self):
        response = self.client.get(reverse("channel-list"), {"file_sizes": True})
        self.assertEqual(response.data[0]["on_device_resources"], 1)

    def test_channelmetadata_file_sizes_filter_has_on_device_file_size(self):
        content.LocalFile.objects.filter(files__contentnode__channel_id=self.the_channel_id).update(file_size=1)
        response = self.client.get(reverse("channel-list"), {"file_sizes": True})
        self.assertEqual(response.data[0]["on_device_file_size"], 2)

    def test_channelmetadata_file_sizes_filter_has_no_on_device_file_size(self):
        content.LocalFile.objects.filter(files__contentnode__channel_id=self.the_channel_id).update(available=True)
        response = self.client.get(reverse("channel-list"), {"file_sizes": True})
        self.assertEqual(response.data[0]["on_device_file_size"], 0)

    @mock.patch.object(kolibri.content.serializers, 'renderable_contentnodes_q_filter', Q(kind=content_kinds.TOPIC))
    def test_channelmetadata_file_sizes_filter_has_no_renderable_on_device_file_size(self):
        content.LocalFile.objects.filter(files__contentnode__channel_id=self.the_channel_id).update(file_size=1)
        response = self.client.get(reverse("channel-list"), {"file_sizes": True})
        self.assertEqual(response.data[0]["on_device_file_size"], 0)

    def test_channelmetadata_has_exercises_filter(self):
        # Has nothing else for that matter...
        no_exercise_channel = content.ContentNode.objects.create(
            pk="6a406ac66b224106aa2e93f73a94333d",
            channel_id="f8ec4a5d14cd4716890999da596032d2",
            content_id="ded4a083e75f4689b386fd2b706e792a",
            kind="topic",
            title="no exercise channel",
        )
        content.ChannelMetadata.objects.create(
            id="63acff41781543828861ade41dbdd7ff",
            name="no exercise channel metadata",
            root=no_exercise_channel,
        )
        no_filter_response = self.client.get(reverse("channel-list"))
        self.assertEqual(len(no_filter_response.data), 2)
        with_filter_response = self.client.get(reverse("channel-list"), {"has_exercise": True})
        self.assertEqual(len(with_filter_response.data), 1)
        self.assertEqual(no_filter_response.data[0]["name"], "testing")

    def test_file_list(self):
        response = self.client.get(self._reverse_channel_url("file-list"))
        self.assertEqual(len(response.data), 5)

    def test_file_retrieve(self):
        response = self.client.get(self._reverse_channel_url("file-detail", {'pk': "9f9438fe6b0d42dd8e913d7d04cfb2b1"}))
        self.assertEqual(response.data['preset'], 'High Resolution')

    def _setup_contentnode_progress(self):
        # set up data for testing progress_fraction field on content node endpoint
        facility = Facility.objects.create(name="MyFac")
        user = FacilityUser.objects.create(username="learner", facility=facility)
        user.set_password("pass")
        user.save()
        root = content.ContentNode.objects.get(title="root")
        c1 = content.ContentNode.objects.get(title="c1")
        c2 = content.ContentNode.objects.get(title="c2")
        c2c1 = content.ContentNode.objects.get(title="c2c1")
        c2c3 = content.ContentNode.objects.get(title="c2c3")
        for node, progress in [(c2c1, 0.7), (c2c3, 0.5)]:
            ContentSummaryLog.objects.create(
                user=user,
                content_id=node.content_id,
                progress=progress,
                channel_id=self.the_channel_id,
                start_timestamp=datetime.datetime.now()
            )

        return facility, root, c1, c2, c2c1, c2c3

    def test_contentnode_progress(self):

        facility, root, c1, c2, c2c1, c2c3 = self._setup_contentnode_progress()

        def assert_progress(node, progress):
            response = self.client.get(self._reverse_channel_url("contentnode-detail", {'pk': node.id}))
            self.assertEqual(response.data["progress_fraction"], progress)

        # check that there is no progress when not logged in
        assert_progress(root, 0)
        assert_progress(c1, 0)
        assert_progress(c2, 0)
        assert_progress(c2c1, 0)

        # check that progress is calculated appropriately when user is logged in
        self.client.login(username="learner", password="pass", facility=facility)
        # Topic so None
        assert_progress(root, None)
        assert_progress(c1, None)
        # Topic so None
        assert_progress(c2, None)
        assert_progress(c2c1, 0.7)

    def test_contentnode_progress_detail_endpoint(self):

        facility, root, c1, c2, c2c1, c2c3 = self._setup_contentnode_progress()

        def assert_progress(node, progress):
            response = self.client.get(self._reverse_channel_url("contentnodeprogress-detail", {'pk': node.id}))
            self.assertEqual(response.data["progress_fraction"], progress)

        # check that there is no progress when not logged in
        assert_progress(root, 0)
        assert_progress(c1, 0)
        assert_progress(c2, 0)
        assert_progress(c2c1, 0)

        # check that progress is calculated appropriately when user is logged in
        self.client.login(username="learner", password="pass", facility=facility)

        # The progress endpoint is used, so should report progress for topics
        assert_progress(root, 0.3)
        assert_progress(c1, 0)
        assert_progress(c2, 0.4)
        assert_progress(c2c1, 0.7)

    def test_contentnode_progress_list_endpoint(self):

        facility, root, c1, c2, c2c1, c2c3 = self._setup_contentnode_progress()

        response = self.client.get(self._reverse_channel_url("contentnodeprogress-list"))

        def get_progress_fraction(node):
            return list(filter(lambda x: x['pk'] == node.pk, response.data))[0]['progress_fraction']

        # check that there is no progress when not logged in
        self.assertEqual(get_progress_fraction(root), 0)
        self.assertEqual(get_progress_fraction(c1), 0)
        self.assertEqual(get_progress_fraction(c2), 0)
        self.assertEqual(get_progress_fraction(c2c1), 0)

        # check that progress is calculated appropriately when user is logged in
        self.client.login(username="learner", password="pass", facility=facility)

        response = self.client.get(self._reverse_channel_url("contentnodeprogress-list"))

        # The progress endpoint is used, so should report progress for topics
        self.assertEqual(get_progress_fraction(root), 0.3)
        self.assertEqual(get_progress_fraction(c1), 0)
        self.assertEqual(get_progress_fraction(c2), 0.4)
        self.assertEqual(get_progress_fraction(c2c1), 0.7)

    @mock.patch.object(cache, 'set')
    def test_parent_query_cache_is_set(self, mock_cache_set):
        id = content.ContentNode.objects.get(title="c3").id
        self.client.get(self._reverse_channel_url("contentnode-list"), data={"parent": id})
        self.assertTrue(mock_cache_set.called)

    @mock.patch.object(cache, 'set')
    def test_parent_query_cache_not_set(self, mock_cache_set):
        id = content.ContentNode.objects.get(title="c2c3").id
        self.client.get(self._reverse_channel_url("contentnode-list"), data={"parent": id, 'kind': content_kinds.EXERCISE})
        self.assertFalse(mock_cache_set.called)

    def test_parent_query_cache_hit(self):
        id = content.ContentNode.objects.get(title="c2c3").id
        self.client.get(self._reverse_channel_url("contentnode-list"), data={"parent": id})
        with mock.patch.object(cache, 'set') as mock_cache_set:
            self.client.get(self._reverse_channel_url("contentnode-list"), data={"parent": id})
            self.assertFalse(mock_cache_set.called)

    def test_filtering_coach_content_anon(self):
        response = self.client.get(self._reverse_channel_url("contentnode-list"), data={"by_role": True})
        # TODO make content_test.json fixture more organized. Here just, hardcoding the correct count
        self.assertEqual(len(response.data), 6)

    def test_filtering_coach_content_admin(self):
        self.client.login(username=self.admin.username, password=DUMMY_PASSWORD)
        response = self.client.get(self._reverse_channel_url("contentnode-list"), data={"by_role": True})
        expected_output = content.ContentNode.objects.exclude(available=False).count()  # coach_content node should be returned
        self.assertEqual(len(response.data), expected_output)

    def _setup_lesson(self):
        facility = Facility.objects.create(name="MyFac")
        admin = FacilityUser.objects.create(username="admin", facility=facility)
        admin.set_password(DUMMY_PASSWORD)
        admin.save()
        nodes = []
        nodes.append(content.ContentNode.objects.get(title='c3c1'))
        nodes.append(content.ContentNode.objects.get(title='c2c3'))
        nodes.append(content.ContentNode.objects.get(title='c2c2'))
        json_resource = [{"contentnode_id": node.id, "content_id": node.content_id, "channel_id": node.channel_id} for node in nodes]
        lesson = Lesson.objects.create(
            title="title",
            is_active=True,
            collection=facility,
            created_by=admin,
            resources=json_resource
        )
        return lesson, nodes

    def test_in_lesson_filter(self):
        lesson, nodes = self._setup_lesson()
        response = self.client.get(self._reverse_channel_url("contentnode-list"), data={"in_lesson": lesson.id})
        self.assertEqual(len(response.data), len(lesson.resources))
        for counter, node in enumerate(nodes):
            self.assertEqual(response.data[counter]['id'], node.id)

    def test_in_lesson_filter_invalid_value(self):
        self._setup_lesson()

        # request with invalid uuid
        response = self.client.get(self._reverse_channel_url("contentnode-list"), data={"in_lesson": '123'})
        self.assertEqual(len(response.data), 0)

        # request with valid uuid
        response = self.client.get(self._reverse_channel_url("contentnode-list"), data={"in_lesson": '47385a6d4df3426db38ad0d20e113dce'})
        self.assertEqual(len(response.data), 0)

    def _setup_exam(self):
        facility = Facility.objects.create(name="MyFac")
        admin = FacilityUser.objects.create(username="admin", facility=facility)
        admin.set_password(DUMMY_PASSWORD)
        admin.save()
        node = content.ContentNode.objects.get(title='c3c1')
        exam = Exam.objects.create(
            title="title",
            channel_id="test",
            question_count=1,
            active=True,
            collection=facility,
            creator=admin,
            question_sources=[
                {"exercise_id": node.id, "number_of_questions": 6}
            ]
        )

        return exam, node

    def test_in_exam_filter(self):
        exam, node = self._setup_exam()
        response = self.client.get(self._reverse_channel_url("contentnode-list"), data={"in_exam": exam.id})
        self.assertEqual(len(response.data), len(exam.question_sources))
        self.assertEqual(response.data[0]['id'], node.id)

    def test_in_exam_filter_invalid_value(self):
        self._setup_exam()

        # request with invalid uuid
        response = self.client.get(self._reverse_channel_url("contentnode-list"), data={"in_exam": '123'})
        self.assertEqual(len(response.data), 0)

        # request with valid uuid
        response = self.client.get(self._reverse_channel_url("contentnode-list"), data={"in_exam": '47385a6d4df3426db38ad0d20e113dce'})
        self.assertEqual(len(response.data), 0)

<<<<<<< HEAD
    def test_copies(self):
        response = self.client.get(reverse('contentnode-copies', kwargs={'pk': 'c6f49ea527824f398f4d5d26faf19396'}))
        expected_titles = set(['root', 'c1'])
        response_titles = set()
        for node in response.data[0]:
            response_titles.add(node['title'])
        self.assertSetEqual(expected_titles, response_titles)

    def test_copies_count(self):
        response = self.client.get(reverse('contentnode-copies-count'),
                                   data={'content_ids': 'f2332710c2fd483386cdeb5dcbdda81f,c6f49ea527824f398f4d5d26faf15555'})
        # assert non existent content id does not show up in results
        self.assertEqual(len(response.data), 1)
        self.assertEqual(response.data[0]['count'],
                         content.ContentNode.objects.filter(content_id='f2332710c2fd483386cdeb5dcbdda81f').count())
=======
    def test_search(self):
        # ensure search works when there are no words not defined
        response = self.client.get(reverse('contentnode-list'), data={'search': '!?,'})
        self.assertEqual(len(response.data), 0)
        # ensure search words when there is only stopwords
        response = self.client.get(reverse('contentnode-list'), data={'search': 'or'})
        self.assertEqual(len(response.data), 0)
        # regular search
        response = self.client.get(reverse('contentnode-list'), data={'search': 'root'})
        self.assertEqual(len(response.data), 1)
>>>>>>> 48f4815c

    def tearDown(self):
        """
        clean up files/folders created during the test
        """
        cache.clear()
        super(ContentNodeAPITestCase, self).tearDown()


def mock_patch_decorator(func):

    def wrapper(*args, **kwargs):
        mock_object = mock.Mock()
        mock_object.json.return_value = [{'id': 1, 'name': 'studio'}]
        with mock.patch.object(requests, 'get', return_value=mock_object):
            return func(*args, **kwargs)

    return wrapper


class KolibriStudioAPITestCase(APITestCase):

    def setUp(self):
        DeviceSettings.objects.create(is_provisioned=True)
        self.facility = Facility.objects.create(name='facility')
        superuser = FacilityUser.objects.create(username='superuser', facility=self.facility)
        superuser.set_password(DUMMY_PASSWORD)
        superuser.save()
        DevicePermissions.objects.create(user=superuser, is_superuser=True)
        self.client.login(username=superuser.username, password=DUMMY_PASSWORD)

    @mock_patch_decorator
    def test_channel_list(self):
        response = self.client.get(reverse('remotechannel-list'), format='json')
        self.assertEqual(response.data[0]['id'], 1)

    @mock_patch_decorator
    def test_no_permission_non_superuser_channel_list(self):
        user = FacilityUser.objects.create(username='user', facility=self.facility)
        user.set_password(DUMMY_PASSWORD)
        user.save()
        self.client.logout()
        self.client.login(username=user.username, password=DUMMY_PASSWORD)
        response = self.client.get(reverse('remotechannel-list'), format='json')
        self.assertEqual(response.status_code, 403)

    @mock_patch_decorator
    def test_channel_retrieve(self):
        response = self.client.get(reverse('remotechannel-detail', kwargs={'pk': 'abc'}), format='json')
        self.assertEqual(response.data[0]['name'], 'studio')

    @mock_patch_decorator
    def test_channel_info_cache(self):
        self.client.get(reverse('remotechannel-detail', kwargs={'pk': 'abc'}), format='json')
        with mock.patch.object(cache, 'set') as mock_cache_set:
            self.client.get(reverse('remotechannel-detail', kwargs={'pk': 'abc'}), format='json')
            self.assertFalse(mock_cache_set.called)

    @mock_patch_decorator
    def test_channel_info_404(self):
        mock_object = mock.Mock()
        mock_object.status_code = 404
        requests.get.return_value = mock_object
        response = self.client.get(reverse('remotechannel-detail', kwargs={'pk': 'abc'}), format='json')
        self.assertEqual(response.status_code, status.HTTP_404_NOT_FOUND)

    def tearDown(self):
        cache.clear()<|MERGE_RESOLUTION|>--- conflicted
+++ resolved
@@ -669,7 +669,6 @@
         response = self.client.get(self._reverse_channel_url("contentnode-list"), data={"in_exam": '47385a6d4df3426db38ad0d20e113dce'})
         self.assertEqual(len(response.data), 0)
 
-<<<<<<< HEAD
     def test_copies(self):
         response = self.client.get(reverse('contentnode-copies', kwargs={'pk': 'c6f49ea527824f398f4d5d26faf19396'}))
         expected_titles = set(['root', 'c1'])
@@ -685,7 +684,7 @@
         self.assertEqual(len(response.data), 1)
         self.assertEqual(response.data[0]['count'],
                          content.ContentNode.objects.filter(content_id='f2332710c2fd483386cdeb5dcbdda81f').count())
-=======
+
     def test_search(self):
         # ensure search works when there are no words not defined
         response = self.client.get(reverse('contentnode-list'), data={'search': '!?,'})
@@ -696,7 +695,6 @@
         # regular search
         response = self.client.get(reverse('contentnode-list'), data={'search': 'root'})
         self.assertEqual(len(response.data), 1)
->>>>>>> 48f4815c
 
     def tearDown(self):
         """
