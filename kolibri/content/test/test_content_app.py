--- conflicted
+++ resolved
@@ -1,19 +1,13 @@
 """
 To run this test, type this in command line <kolibri manage test -- kolibri.content>
 """
+import mock
 import datetime
-<<<<<<< HEAD
-from django.test import TestCase
-=======
-import mock
-import os
-import shutil
-import tempfile
+
 from django.test import TestCase
 from django.core.cache import cache
-from django.core.management import call_command
->>>>>>> c2bc8ae5
 from django.core.urlresolvers import reverse
+
 from kolibri.content import models as content
 from le_utils.constants import content_kinds
 from rest_framework.test import APITestCase
@@ -295,9 +289,6 @@
         self.assertEqual(get_progress_fraction(root), 0.3)
         self.assertEqual(get_progress_fraction(c1), 0)
         self.assertEqual(get_progress_fraction(c2), 0.4)
-<<<<<<< HEAD
-        self.assertEqual(get_progress_fraction(c2c1), 0.7)
-=======
         self.assertEqual(get_progress_fraction(c2c1), 0.7)
 
     @mock.patch.object(cache, 'set')
@@ -323,8 +314,5 @@
         """
         clean up files/folders created during the test
         """
-        # set the active content database to None now that the test is over
-        set_active_content_database(None)
         cache.clear()
-        super(ContentNodeAPITestCase, self).tearDown()
->>>>>>> c2bc8ae5
+        super(ContentNodeAPITestCase, self).tearDown()