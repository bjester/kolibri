--- conflicted
+++ resolved
@@ -39,11 +39,8 @@
         """
 
         self.get_object().delete_content_tree_and_files()
-<<<<<<< HEAD
-=======
 
         models.LocalFile.objects.delete_orphans()
->>>>>>> 09f38d82
 
         self.delete_content_db_file(pk)
         response_msg = 'Channel {} removed from device'.format(pk)
