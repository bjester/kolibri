--- conflicted
+++ resolved
@@ -168,14 +168,8 @@
             not any(field in self.context['request'].GET for field in ContentNodeFilter.Meta.fields if field != "parent")
 
         # Cache parent look ups only
-<<<<<<< HEAD
-        if "parent" in self.context['request'].GET:
+        if pure_parent_query:
             cache_key = 'contentnode_list_{parent}'.format(
-=======
-        if pure_parent_query:
-            cache_key = 'contentnode_list_{db}_{parent}'.format(
-                db=get_active_content_database(),
->>>>>>> c2bc8ae5
                 parent=self.context['request'].GET.get('parent'))
 
             if cache.get(cache_key):
