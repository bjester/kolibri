--- conflicted
+++ resolved
@@ -163,11 +163,23 @@
     class Meta:
         abstract = True
 
-<<<<<<< HEAD
 
 ##############################################
 # /END MORANGO
 ##############################################
+
+
+class FacilityDataset(models.Model):
+    """
+    FacilityDataset stores high-level metadata and settings for a particular facility. It is also the
+    model that all models storing facility data (data that is associated with a particular facility, and that inherits
+    from AbstractFacilityDataModel) foreign key onto, to indicate that they belong to this particular facility.
+    """
+
+    description = models.TextField(blank=True)
+    location = models.CharField(max_length=200, blank=True)
+
+    allow_signups = models.BooleanField(default=True)
 
 
 class AbstractFacilityDataModel(models.Model):
@@ -197,97 +209,6 @@
 
         super(AbstractFacilityDataModel, self).save(*args, **kwargs)
 
-    def ensure_dataset(self):
-        """
-        If no dataset has yet been specified, try to infer it. If a dataset has already been specified, to prevent
-        inconsistencies, make sure it matches the inferred dataset, otherwise raise a KolibriValidationError.
-        If we have no dataset and it can't be inferred, we raise a KolibriValidationError exception as well.
-        """
-        inferred_dataset = self.infer_dataset()
-        if self.dataset:
-            # make sure currently stored dataset matches inferred dataset, if any
-            if inferred_dataset and inferred_dataset != self.dataset:
-                raise KolibriValidationError("This model is not associated with the correct FacilityDataset.")
-        else:
-            # use the inferred dataset, if there is one, otherwise throw an error
-            if inferred_dataset:
-                self.dataset = inferred_dataset
-            else:
-                raise KolibriValidationError("FacilityDataset ('dataset') not provided, and could not be inferred.")
-
-    def infer_dataset(self):
-        """
-        This method is used by `ensure_dataset` to "infer" which dataset should be associated with this instance.
-        It should be overridden in any subclass of AbstractFacilityDataModel, to define a model-specific inference.
-        """
-        raise NotImplementedError("Subclasses of AbstractFacilityDataModel must override the `infer_dataset` method.")
-
-
-class FacilityDataset(AbstractFacilityDataModel):
-    """
-    FacilityDataset stores high-level metadata and settings for a particular facility. It is also the
-    model that all facility data models (data associated with a particular facility, and that inherit from
-    AbstractFacilityDataModel) foreign key onto, to indicate that they belong to this particular facility.
-=======
-
-##############################################
-# /END MORANGO
-##############################################
-
-
-class FacilityDataset(models.Model):
-    """
-    FacilityDataset stores high-level metadata and settings for a particular facility. It is also the
-    model that all models storing facility data (data that is associated with a particular facility, and that inherits
-    from AbstractFacilityDataModel) foreign key onto, to indicate that they belong to this particular facility.
->>>>>>> c287fbe8
-    """
-
-    description = models.TextField(blank=True)
-    location = models.CharField(max_length=200, blank=True)
-
-    allow_signups = models.BooleanField(default=True)
-
-<<<<<<< HEAD
-    def __init__(self, *args, **kwargs):
-        super(FacilityDataset, self).__init__(*args, **kwargs)
-=======
-
-class AbstractFacilityDataModel(models.Model):
-    """
-    Base model for Kolibri "Facility Data", which is data that is specific to a particular facility,
-    such as FacilityUsers, Collections, and other data associated with those users and collections.
-    """
-
-    dataset = models.ForeignKey("FacilityDataset")
-
-    class Meta:
-        abstract = True
-
-    def clean_fields(self, *args, **kwargs):
-        # ensure that we have, or can infer, a dataset for the model instance
-        self.ensure_dataset()
-        super(AbstractFacilityDataModel, self).clean_fields(*args, **kwargs)
->>>>>>> c287fbe8
-
-    def infer_dataset(self):
-        # the dataset for a dataset is itself
-        return self
-
-    def save(self, *args, **kwargs):
-
-        # before saving, ensure we have a dataset, and convert any validation errors into integrity errors,
-        # since by this point the `clean_fields` method should already have prevented this situation from arising
-        try:
-            self.ensure_dataset()
-        except KolibriValidationError as e:
-            raise IntegrityError(str(e))
-
-        super(AbstractFacilityDataModel, self).save(*args, **kwargs)
-
-<<<<<<< HEAD
-class BaseUser(AbstractBaseUser, AbstractFacilityDataModel):
-=======
     def ensure_dataset(self):
         """
         If no dataset has yet been specified, try to infer it. If a dataset has already been specified, to prevent
@@ -315,7 +236,6 @@
 
 
 class KolibriAbstractBaseUser(AbstractBaseUser):
->>>>>>> c287fbe8
     """
     Our custom user type, derived from AbstractBaseUser as described in the Django docs.
     Draws liberally from django.contrib.auth.AbstractUser, except we exclude some fields
@@ -353,16 +273,6 @@
     def get_short_name(self):
         return self.first_name
 
-<<<<<<< HEAD
-    def clean_fields(self):
-        super(BaseUser, self).clean_fields()
-        if self._is_device_owner and self.dataset is not None:
-            raise KolibriValidationError("Device owners cannot be associated with a FacilityDataset.")
-        if not self._is_device_owner and self.dataset is None:
-            raise KolibriValidationError("Non-device owners must be associated with a FacilityDataset.")
-
-=======
->>>>>>> c287fbe8
 
 class FacilityUser(KolibriAbstractBaseUser, AbstractFacilityDataModel):
     """
