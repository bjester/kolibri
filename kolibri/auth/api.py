--- conflicted
+++ resolved
@@ -1,12 +1,8 @@
 from __future__ import absolute_import, print_function, unicode_literals
 
-<<<<<<< HEAD
+import time
+
 from django.contrib.auth import authenticate, get_user, login, logout, update_session_auth_hash
-=======
-import time
-
-from django.contrib.auth import authenticate, get_user, login, logout
->>>>>>> 7dd5f78f
 from django.contrib.auth.models import AnonymousUser
 from django.db import transaction
 from django.db.models import Q
