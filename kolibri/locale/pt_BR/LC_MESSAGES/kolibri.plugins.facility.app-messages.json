{
  "AlreadyRegisteredModal.alreadyRegistered": "Usuário '{name}' já está inscrito",
  "AlreadyRegisteredModal.close": "Fechar",
  "AlreadyRegisteredModal.registerFacility": "Inscrever centro educativo",
  "ClassCreateModal.createNewClassHeader": "Criar nova classe",
  "ClassCreateModal.duplicateName": "Já existe uma turma com esse nome",
  "ClassDeleteModal.confirmation": "Tem certeza de que quer excluir a classe { classname }'?",
  "ClassDeleteModal.description": "Os usuários serão excluídos da classe, mas ainda será possível acessar suas informações na aba \"Usuários\".",
  "ClassDeleteModal.modalTitle": "Excluir classe",
  "ClassEditPage.assignCoachesButtonLabel": "Inscrever professores",
  "ClassEditPage.coachEnrollmentPageTitle": "Organizar alunos e professores da classe",
  "ClassEditPage.documentTitle": "Fazer alterações na classe",
  "ClassEditPage.edit": "Editar o nome da classe",
  "ClassEditPage.enrollLearnerButtonLabel": "Inscrever alunos",
  "ClassEditPage.noCoachesInClassMessge": "Não há professores inscritos",
  "ClassEditPage.noLearnersInClassMessage": "Não há alunos inscritos",
  "ClassEditPage.renameButtonLabel": "Editar",
  "ClassEnrollForm.allUsersAlready": "Todos os usuários já estão inscritos nesta classe",
  "ClassEnrollForm.noUsersMatch": "Nenhum usuário encontrado sob: \"{filterText}\"",
  "ClassEnrollForm.searchForUser": "Buscar usuário",
  "ClassRenameModal.duplicateName": "Já existe uma turma com esse nome",
  "ClassRenameModal.modalTitle": "Renomear a classe",
  "CoachClassAssignmentPage.pageHeader": "Inscrever um professor na classe '{className}'",
  "CoachClassAssignmentPage.pageSubheader": "Mostrando apenas os professores que não estão inscritos nesta classe",
  "ConfigPageNotifications.pageloadFailure": "Houve um problema ao carregar suas configurações",
  "ConfigPageNotifications.saveFailure": "Houve um problema ao salvar suas configurações",
  "ConfigPageNotifications.saveSuccess": "Configurações da instituição atualizadas",
  "ConfirmResetModal.confirmationQuestion": "Tem certeza de que deseja redefinir suas configurações?",
  "ConfirmResetModal.reconfirmation": "Quaisquer alterações personalizadas serão perdidas.",
  "ConfirmResetModal.reset": "Redefinir",
  "ConfirmResetModal.title": "Voltar à configuração original",
  "ConfirmationRegisterModal.cancel": "Cancelar",
  "ConfirmationRegisterModal.dataSaved": "Os dados serão salvos na nuvem",
  "ConfirmationRegisterModal.register": "Inscrever",
  "ConfirmationRegisterModal.registerFacility": "Register facility",
  "ConfirmationRegisterModal.registerWith": "Inscrever '{name}'?",
  "CsvInfoModal.assigned": "Professores inscritos",
  "CsvInfoModal.birthYear": "Ano de Nascimento",
  "CsvInfoModal.close": "Fechar",
  "CsvInfoModal.columnIDHeader": "Identificador",
  "CsvInfoModal.columnInfoHeader": "Informação",
  "CsvInfoModal.columnNameHeader": "Coluna",
  "CsvInfoModal.csvDetails": "Detalhes do arquivo CSV",
  "CsvInfoModal.enrolled": "Alunos matriculados",
  "CsvInfoModal.fullName": "Nome completo",
  "CsvInfoModal.fullNameInfo": "Máximo de 125 caracteres",
  "CsvInfoModal.gender": "Gênero",
  "CsvInfoModal.identifier": "Identificador",
  "CsvInfoModal.identifierInfo": "Qualquer código de identificação, como o número de estudante ou um endereço de email. Máximo de 64 caracteres",
  "CsvInfoModal.listClassesAssigned": "Classes nas quais inscrever o usuário como professor:",
  "CsvInfoModal.listClassesAssignedL1": "Válido somente para as contas de Administrador e Professor. ",
  "CsvInfoModal.listClassesAssignedL2": "Lista das classes, separadas por vírgula",
  "CsvInfoModal.listClassesAssignedL3": "Se uma classe que já existe não corresponder ao nome, ela será criada",
  "CsvInfoModal.listClassesEnrolled": "Classes nas quais matricular o usuario como aluno:",
  "CsvInfoModal.listClassesEnrolledL1": "Pode ser qualquer tipo de usuário",
  "CsvInfoModal.listClassesEnrolledL2": "Lista das classes, separadas por vírgula",
  "CsvInfoModal.listClassesEnrolledL3": "Se uma classe que já existe não corresponder ao nome, ela será criada",
  "CsvInfoModal.optional": "Opcional",
  "CsvInfoModal.password": "Senha",
  "CsvInfoModal.passwordInfo": "Máximo de 125 caracteres. Para deixar inalterado, use um asterisco:",
  "CsvInfoModal.possibleValues": "Dados possíveis: ",
  "CsvInfoModal.required": "Obrigatório",
  "CsvInfoModal.sectionDescription": "Uma planilha CSV deve usar a primeira linha como cabeçalho e conter as seguintes colunas:",
  "CsvInfoModal.userType": "Tipo de usuário",
  "CsvInfoModal.username": "Nome de utilizador",
  "CsvInfoModal.usernameInfo": "Máximo de 125 caracteres. Pode conter letras, números e sublinhados",
<<<<<<< HEAD
=======
  "CsvInfoModal.uuid": "",
  "CsvInfoModal.uuidInfo": "",
>>>>>>> 0ff44c30
  "CsvInfoModal.yearInfo": "Um ano com quatro dígitos, de 1900 para cima",
  "DataPage.detailsHeading": "Registros da sessão",
  "DataPage.detailsInfo": "Quando o usuário visualiza conteúdos, registramos quanto tempo ele/ela passa no material e seu progresso pelo mesmo. Cada linha desse arquivo indica cada interação do usuário com o material específico. Isso vale também para as interações como convidado, ou seja, quando o usuário acessa Kolibri sem criar uma conta.",
  "DataPage.detailsSubHeading": "Visitas individuais a cada recurso",
  "DataPage.documentTitle": "Gerenciar os dados",
  "DataPage.download": "Baixar",
  "DataPage.generateLog": "Gerar relatório",
  "DataPage.generatingLog": "Gerando os relatórios...",
  "DataPage.noDownload": "A transferência não é suportada pelo sistema Android",
  "DataPage.noLogsYet": "Nenhum relatório está disponível para ser baixado.",
  "DataPage.note": "Nota:",
  "DataPage.pageHeading": "Exportar os dados de uso",
  "DataPage.pageSubHeading": "Baixar os arquivos CSV (valor separado por vírgula) que contêm informações sobre os usuários e as interações com os conteúdos desta instância de Kolibri",
  "DataPage.regenerateLog": "Gerar novo relatório",
  "DataPage.summaryHeading": "Registros resumidos",
  "DataPage.summaryInfo": "Um usuário pode visitar o mesmo recurso múltiplas vezes. Este arquivo registra o tempo e progresso totais em cada item, incluindo, possivelmente, mais de uma visita. O uso anônimo não está incluído.",
  "DataPage.summarySubHeading": "Tempo/progresso total em cada recurso",
  "DeleteUserModal.confirmation": "Tem certeza que quer excluir o usuário '{ username }'?",
  "DeleteUserModal.deleteUser": "Excluir usuário",
  "DeleteUserModal.userDeletedNotification": "A conta do usuário/a '{username}' foi excluída",
  "DeleteUserModal.warning": "Todos os dados e relatórios deste usuário serão perdidos.",
  "FacilityConfigPage.allowGuestAccess": "Permitir que usuários acessem os conteúdos sem criar conta",
  "FacilityConfigPage.deviceSettings": "Você também poderá definir as configurações do dispositivo",
  "FacilityConfigPage.documentTitle": "Configurar a Instituição",
  "FacilityConfigPage.learnerCanEditName": "",
  "FacilityConfigPage.learnerCanEditPassword": "",
  "FacilityConfigPage.learnerCanEditUsername": "",
  "FacilityConfigPage.learnerCanLoginWithNoPassword": "Permitir que alunos iniciem sessão sem senha",
  "FacilityConfigPage.learnerCanSignUp": "Permitir que alunos criem contas",
  "FacilityConfigPage.pageDescription": "Configure o centro educativo aqui",
  "FacilityConfigPage.pageHeader": "Configurações",
  "FacilityConfigPage.resetToDefaultSettings": "Voltar à configuração original",
  "FacilityConfigPage.showDownloadButtonInLearn": "Habilitar o botão 'baixar' nos materiais",
  "FacilityIndex.adminOrSuperuser": "É necessário iniciar a sessão como administrador ou super admin para ver esta página",
  "FacilityIndex.importPageHeader": "\nImportar usuários da planilha",
  "FacilityTopNav.data": "Dados",
  "FacilityTopNav.settings": "Configurações",
  "GeneratedElapsedTime.generatedInPast": "Gerado há {relativeTimeAgo}.",
  "GeneratedElapsedTime.generatedMomentsAgo": "Gerado há momentos atrás.",
  "IdentifierTextbox.label": "Identificador (opcional)",
  "ImportCsvPage.loading": "Carregando...",
  "ImportCsvPage.pageHeader": "Importar usuários",
  "ImportInterface.editCSV": "Editar as informações do usuário utilizando um programa de planilha externo",
  "ImportInterface.export": "Exportar",
  "ImportInterface.exportCSV": "Exporte um arquivo CSV que contenha todos os usuários e as classes às quais eles estão associados",
  "ImportInterface.generatingCSV": "Gerando o arquivo CSV...",
  "ImportInterface.import": "Importar",
  "ImportInterface.importCSV": "Importe um arquivo CSV para criar e atualizar usuários",
  "ImportInterface.sectionDescription": "Você pode gerenciar vários usuários e classes de uma vez:",
  "ImportInterface.sectionTitle": "Importar e exportar usuários",
  "ImportInterface.viewFormat": "Visualizar um exemplo de formatação da planilha",
  "Init.beforeCommitting": "Antes de confirmar a importação, você poderá visualizar um resumo das alterações que serão feitas.",
  "Init.caution": "ATENÇÃO: a importação de dados de um arquivo CSV pode alterar a formatação de muitos dos seus usuários e classes, e essas alterações não podem ser facilmente revertidas.",
  "Init.importL1": "criar novos usuários",
  "Init.importL2": "atualizar os usuários existentes (para aqueles com nome de usuário correspondentes)",
  "Init.importL3": "definir as classes em que cada aluno está inscrito",
  "Init.importL4": "definir as classes em que cada professor está inscrito",
  "Init.importL5": "criar novas classes (para as classe referenciadas que ainda não existem)",
  "Init.importingWill": "Importar do arquivo CSV irá:",
  "Init.introduction": "Ao importar de uma planilha, é possível criar, atualizar e excluir dezenas ou centenas de usuários de uma só vez, carregando os novos dados provenientes de arquivos CSV separados por vírgula.",
  "Init.labelDelete": "Exclua também usuários e classes que não estão no arquivo CSV",
  "Init.optionally": "Alternativamente, você também pode excluir os usuários e as classes não referenciados na planilha.",
  "Init.proceed": "Para continuar, selecione um arquivo CSV:",
  "Init.viewFormat": "Visualizar um exemplo de formatação da planilha",
  "LearnerClassEnrollmentPage.pageHeader": "Inscrever alunos na classe '{className}'",
  "LearnerClassEnrollmentPage.pageSubheader": "Mostrando apenas os alunos que não estão inscritos nesta classe",
  "ManageClassPage.actions": "Ações",
  "ManageClassPage.addNew": "Nova classe",
  "ManageClassPage.adminClassPageSubheader": "Visualizar e gerenciar classes",
  "ManageClassPage.deleteClass": "Excluir classe",
  "ManageClassPage.manyCoachNames": "{name1}, {name2}… (+{numRemaining, number})",
  "ManageClassPage.noClassesExist": "Nenhuma classe foi criada",
  "ManageClassPage.tableCaption": "Lista de aulas",
  "ManageClassPage.twoCoachNames": "{name1}, {name2}",
  "Preview.added": "Adicionado",
  "Preview.back": "Voltar",
  "Preview.changesMade": "Foram feitas as seguintes alterações: ",
  "Preview.classes": "Classes",
  "Preview.close": "Fechar",
  "Preview.columnName": "Cabeçalho",
  "Preview.deleted": "Excluído",
  "Preview.error": "Erro",
  "Preview.import": "Importar",
  "Preview.importError": "Não é possível completar a importação devido aos seguintes erros:",
  "Preview.rowNumber": "Linha número ",
  "Preview.skipped": "Ignorada",
<<<<<<< HEAD
  "Preview.someRowErrors": "Algumas linhas possuem erros e serão ignoradas se você continuar:",
  "Preview.someSkipped": "Alguns campos foram ignorados:",
=======
  "Preview.someRowErrors": "",
  "Preview.someSkipped": "",
>>>>>>> 0ff44c30
  "Preview.success": "A importação foi realizada com sucesso",
  "Preview.summary": "Resumo das alterações se você optar por importar:",
  "Preview.updated": "Atualizado",
  "Preview.users": "Usuários",
  "Preview.value": "Dados",
  "PrivacyModal.close": "Fechar",
  "PrivacyModal.privacyText": "Ao sincronizar os dados deste centro educativo com o Portal de Dados Kolibri, você estará automaticamente dando aos seus administradores do Portal de Dados Kolibri e à Learning Equality acesso a estes dados.",
  "PrivacyModal.syncToKDP": "Portal de Dados Kolibri",
  "RegisterFacilityModal.cancel": "Cancelar",
  "RegisterFacilityModal.continue": "Continuar",
  "RegisterFacilityModal.enterToken": "Insira o código do Portal de Dados Kolibri para este projeto",
  "RegisterFacilityModal.invalidToken": "Código inválido",
  "RegisterFacilityModal.projectToken": "Código do projeto",
  "RegisterFacilityModal.registerFacility": "Inscrever centro educativo",
  "ResetUserPasswordModal.passwordChangedNotification": "A senha do usuário/a '{username}' foi alterada",
  "ResetUserPasswordModal.resetPassword": "Alterar a senha de usuário",
  "ResetUserPasswordModal.username": "Nome de usuário: ",
  "SyncInterface.access": "Esta função está em fase de teste. Você poderá utilizá-la se tiver acesso ao Portal de Dados Kolibri.",
  "SyncInterface.facility": "Instituição",
  "SyncInterface.justNow": "Já registrado",
  "SyncInterface.lastSync": "Última sincronização completada com sucesso:",
  "SyncInterface.learnMore": "Uso e privacidade",
  "SyncInterface.neverSynced": "Nunca sincronizado/a",
  "SyncInterface.register": "Inscrever",
  "SyncInterface.registeredAlready": "Inscrito/a no Portal de Dados Kolibri",
  "SyncInterface.sync": "Sincronizar",
  "SyncInterface.syncData": "Sincronizar dados do centro educativo",
  "SyncInterface.syncFailed": "A última sincronização falhou.",
  "SyncInterface.syncing": "Sincronizando",
  "UserCreatePage.classCoachDescription": "Só pode ensinar nas classes em que está inscrito",
  "UserCreatePage.createNewUserHeader": "Criar novo usuário",
  "UserCreatePage.facilityCoachDescription": "Pode ensinar em qualquer classe da instituição",
  "UserCreatePage.userCreatedNotification": "A conta de usuário '{username}' foi criada",
  "UserEditPage.changeInDeviceTabPrompt": "Vá para Permissões do Dispositivo para fazer esta alteração",
  "UserEditPage.classCoachDescription": "Só pode ensinar nas classes em que está inscrito",
  "UserEditPage.editUserDetailsHeader": "Editar informações do usuário",
  "UserEditPage.facilityCoachDescription": "Pode ensinar em qualquer classe da instituição",
  "UserEditPage.forceLogoutWarning": "Cuidado: Ao deixar de ser Administrador, você será automaticamente desconectado após clicar em \"Salvar\".",
  "UserEditPage.userUpdateNotification": "Alterações salvas",
  "UserEditPage.viewInDeviceTabPrompt": "Ver detalhes nas Permissões do Dispositivo",
  "UserPage.admins": "Administradores",
  "UserPage.allUsersFilteredOut": "Nenhum usuário encontrado sob '{filterText}'",
  "UserPage.newUserButtonLabel": "Novo Usuário",
  "UserPage.noUsersExist": "Não há usuários",
  "UserPage.optionsButtonLabel": "Opções",
  "UserPage.resetUserPassword": "Redefinir senha",
  "UserPage.searchText": "Buscar usuário…",
  "UserRemoveConfirmationModal.confirmation": "Você tem certeza de que deseja excluir { username } da classe { classname }'?",
  "UserRemoveConfirmationModal.description": "Você ainda pode acessar esta conta por meio da aba 'Usuários'.",
  "UserRemoveConfirmationModal.modalTitle": "Excluir usuário",
  "UserTable.role": "Perfil",
  "UserTable.selectAllLabel": "Selecionar todos",
  "UserTable.userActionsColumnHeader": "Ações",
  "UserTable.userCheckboxLabel": "Selecionar usuário"
}<|MERGE_RESOLUTION|>--- conflicted
+++ resolved
@@ -64,11 +64,8 @@
   "CsvInfoModal.userType": "Tipo de usuário",
   "CsvInfoModal.username": "Nome de utilizador",
   "CsvInfoModal.usernameInfo": "Máximo de 125 caracteres. Pode conter letras, números e sublinhados",
-<<<<<<< HEAD
-=======
   "CsvInfoModal.uuid": "",
   "CsvInfoModal.uuidInfo": "",
->>>>>>> 0ff44c30
   "CsvInfoModal.yearInfo": "Um ano com quatro dígitos, de 1900 para cima",
   "DataPage.detailsHeading": "Registros da sessão",
   "DataPage.detailsInfo": "Quando o usuário visualiza conteúdos, registramos quanto tempo ele/ela passa no material e seu progresso pelo mesmo. Cada linha desse arquivo indica cada interação do usuário com o material específico. Isso vale também para as interações como convidado, ou seja, quando o usuário acessa Kolibri sem criar uma conta.",
@@ -155,13 +152,8 @@
   "Preview.importError": "Não é possível completar a importação devido aos seguintes erros:",
   "Preview.rowNumber": "Linha número ",
   "Preview.skipped": "Ignorada",
-<<<<<<< HEAD
-  "Preview.someRowErrors": "Algumas linhas possuem erros e serão ignoradas se você continuar:",
-  "Preview.someSkipped": "Alguns campos foram ignorados:",
-=======
   "Preview.someRowErrors": "",
   "Preview.someSkipped": "",
->>>>>>> 0ff44c30
   "Preview.success": "A importação foi realizada com sucesso",
   "Preview.summary": "Resumo das alterações se você optar por importar:",
   "Preview.updated": "Atualizado",
