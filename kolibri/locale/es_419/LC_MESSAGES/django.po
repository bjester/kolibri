msgid ""
msgstr ""
"Project-Id-Version: kolibri\n"
"Report-Msgid-Bugs-To: \n"
<<<<<<< HEAD
"POT-Creation-Date: 2020-05-14 21:12+0200\n"
=======
"POT-Creation-Date: 2020-05-11 18:23+0200\n"
>>>>>>> ef05b915
"PO-Revision-Date: 2020-05-05 22:47\n"
"Last-Translator: FULL NAME <EMAIL@ADDRESS>\n"
"Language-Team: Spanish, Latin America\n"
"Language: es_LA\n"
"MIME-Version: 1.0\n"
"Content-Type: text/plain; charset=UTF-8\n"
"Content-Transfer-Encoding: 8bit\n"
"Plural-Forms: nplurals=2; plural=(n != 1);\n"
"X-Crowdin-Project: kolibri\n"
"X-Crowdin-Language: la\n"
"X-Crowdin-File: /for-profuturo-only/django.po\n"

#: kolibri/core/auth/constants/collection_kinds.py:15
msgid "Facility"
msgstr "Centro educativo"

#: kolibri/core/auth/constants/collection_kinds.py:16
msgid "Classroom"
msgstr "Salón de clase"

#: kolibri/core/auth/constants/collection_kinds.py:17
msgid "Learner group"
msgstr "Equipo de estudiantes"

#: kolibri/core/auth/constants/collection_kinds.py:18
msgid "Ad hoc learners group"
msgstr "Ad hoc grupo de estudiantes"

#: kolibri/core/auth/management/commands/bulkexportusers.py:42
<<<<<<< HEAD
msgid "Database ID ({})"
msgstr ""

#: kolibri/core/auth/management/commands/bulkexportusers.py:43
msgid "Username ({})"
msgstr "Nombre de usuario ({})"

#: kolibri/core/auth/management/commands/bulkexportusers.py:44
msgid "Password ({})"
msgstr "Contraseña ({})"

#: kolibri/core/auth/management/commands/bulkexportusers.py:45
msgid "Full name ({})"
msgstr "Nombre completo ({})"

#: kolibri/core/auth/management/commands/bulkexportusers.py:46
msgid "User type ({})"
msgstr "Tipo de usuario ({})"

#: kolibri/core/auth/management/commands/bulkexportusers.py:47
msgid "Identifier ({})"
msgstr "Identificador ({})"

#: kolibri/core/auth/management/commands/bulkexportusers.py:48
msgid "Birth year ({})"
msgstr "Año de nacimiento ({})"

#: kolibri/core/auth/management/commands/bulkexportusers.py:49
msgid "Gender ({})"
msgstr "Género ({})"

#: kolibri/core/auth/management/commands/bulkexportusers.py:50
msgid "Learner enrollment ({})"
msgstr "Estudiante inscripción ({})"

#: kolibri/core/auth/management/commands/bulkexportusers.py:51
=======
#: kolibri/core/auth/management/commands/bulkexportusers.py:123
msgid "Username ({})"
msgstr "Nombre de usuario ({})"

#: kolibri/core/auth/management/commands/bulkexportusers.py:43
#: kolibri/core/auth/management/commands/bulkexportusers.py:124
msgid "Password ({})"
msgstr "Contraseña ({})"

#: kolibri/core/auth/management/commands/bulkexportusers.py:44
#: kolibri/core/auth/management/commands/bulkexportusers.py:125
msgid "Full name ({})"
msgstr "Nombre completo ({})"

#: kolibri/core/auth/management/commands/bulkexportusers.py:49
#: kolibri/core/auth/management/commands/bulkexportusers.py:130
#, fuzzy
#| msgid "User type ({})"
msgctxt "CSV header for the type of user: ADMIN, LEARNER, COACH..."
msgid "User type ({})"
msgstr "Tipo de usuario ({})"

#: kolibri/core/auth/management/commands/bulkexportusers.py:52
#: kolibri/core/auth/management/commands/bulkexportusers.py:133
msgid "Identifier ({})"
msgstr "Identificador ({})"

#: kolibri/core/auth/management/commands/bulkexportusers.py:53
#: kolibri/core/auth/management/commands/bulkexportusers.py:134
msgid "Birth year ({})"
msgstr "Año de nacimiento ({})"

#: kolibri/core/auth/management/commands/bulkexportusers.py:54
#: kolibri/core/auth/management/commands/bulkexportusers.py:135
msgid "Gender ({})"
msgstr "Género ({})"

#: kolibri/core/auth/management/commands/bulkexportusers.py:59
#: kolibri/core/auth/management/commands/bulkexportusers.py:140
#, fuzzy
#| msgid "Learner enrollment ({})"
msgctxt ""
"CSV file header for the list of classrooms names where the learner is going "
"to be enrolled"
msgid "Learner enrollment ({})"
msgstr "Inscrito como estudiante ({})"

#: kolibri/core/auth/management/commands/bulkexportusers.py:66
#: kolibri/core/auth/management/commands/bulkexportusers.py:147
#, fuzzy
#| msgid "Coach assignment ({})"
msgctxt ""
"CSV file header for the list of classrooms names where the tutor is going to "
"be a coach"
>>>>>>> ef05b915
msgid "Coach assignment ({})"
msgstr "Asignado como tutor ({})"

<<<<<<< HEAD
#: kolibri/core/auth/management/commands/bulkimportusers.py:72
#, fuzzy
#| msgid "Unexpected error [{}]: {}"
msgid "Unexpected exception [{}]: {}"
msgstr "Error inesperado [{}]: {}"

#: kolibri/core/auth/management/commands/bulkimportusers.py:73
msgid "'{}' is too long"
msgstr ""

#: kolibri/core/auth/management/commands/bulkimportusers.py:74
msgid "Not a valid '{}'"
msgstr ""

#: kolibri/core/auth/management/commands/bulkimportusers.py:75
msgid "Duplicated Username"
msgstr ""
=======
#: kolibri/core/auth/management/commands/bulkimportusers.py:71
#, fuzzy
#| msgid "Unexpected error [{}]: {}"
msgctxt ""
"Error message that might appear when there's a programming error importing a "
"CSV file"
msgid "Unexpected error [{}]: {}"
msgstr "Error inesperado [{}]: {}"

#: kolibri/core/auth/management/commands/bulkimportusers.py:73
msgid "Value in column '{}' is too many characters"
msgstr "El valor en la columna '{}' tiene más caracteres de los permitidos"

#: kolibri/core/auth/management/commands/bulkimportusers.py:74
msgid "Invalid value in column '{}'"
msgstr "Valor incorrecto en la columna '{}'"

#: kolibri/core/auth/management/commands/bulkimportusers.py:75
msgid "Username is duplicated"
msgstr "Nombre de usuario duplicado"
>>>>>>> ef05b915

#: kolibri/core/auth/management/commands/bulkimportusers.py:77
msgid "Username only can contain characters, numbers and underscores"
msgstr ""
"Los nombres de usuario solo pueden contener letras, números y guiones bajos"

<<<<<<< HEAD
#: kolibri/core/auth/management/commands/bulkimportusers.py:79
msgid "The column '{}' is required"
msgstr "La columna '{}' es obligatoria"

#: kolibri/core/auth/management/commands/bulkimportusers.py:80
#, fuzzy
#| msgid "Invalid header label found in the first row"
msgid "Mix of valid and/or invalid header labels found in first row"
msgstr "Etiqueta de encabezado incorrecta en la primera fila"

#: kolibri/core/auth/management/commands/bulkimportusers.py:82
#, fuzzy
#| msgid ""
#| "No default facility exists. Make sure to provision this device before "
#| "importing"
msgid ""
"No default facility exists, please make sure to provision this device before "
"running this command"
=======
#: kolibri/core/auth/management/commands/bulkimportusers.py:81
#, fuzzy
#| msgid "The column '{}' is required"
msgctxt ""
"Importing a CSV file, there's a column that has not been added to the file"
msgid "The column '{}' is required"
msgstr "La columna '{}' es obligatoria"

#: kolibri/core/auth/management/commands/bulkimportusers.py:85
#, fuzzy
#| msgid "Invalid header label found in the first row"
msgctxt ""
"Importing a CSV file, the name of a column in the header is not correct (or "
"is missed)"
msgid "Invalid header label found in the first row"
msgstr "Etiqueta de encabezado incorrecta en la primera fila"

#: kolibri/core/auth/management/commands/bulkimportusers.py:88
msgid ""
"No default facility exists. Make sure to provision this device before "
"importing"
>>>>>>> ef05b915
msgstr ""
"El dispositivo no tiene configurado ningún centro educativo. Asegúrese que "
"exista un centro antes de importar usuarios."

<<<<<<< HEAD
#: kolibri/core/auth/management/commands/bulkimportusers.py:84
msgid "Error trying to read csv file: {}"
msgstr "Error al intentar leer el archivo CSV: {}"

#: kolibri/core/auth/management/commands/bulkimportusers.py:85
msgid "Error trying to write csv file: {}"
msgstr "Error al intentar guardar el archivo CSV: {}"

#: kolibri/core/auth/management/commands/bulkimportusers.py:87
=======
#: kolibri/core/auth/management/commands/bulkimportusers.py:90
msgid "Error trying to read csv file: {}"
msgstr "Error al intentar leer el archivo CSV: {}"

#: kolibri/core/auth/management/commands/bulkimportusers.py:91
msgid "Error trying to write csv file: {}"
msgstr "Error al intentar guardar el archivo CSV: {}"

#: kolibri/core/auth/management/commands/bulkimportusers.py:93
>>>>>>> ef05b915
msgid ""
"The password field is required. To leave the password unchanged in existing "
"users, insert an asterisk (*)"
msgstr ""

<<<<<<< HEAD
#: kolibri/core/auth/management/commands/bulkimportusers.py:90
msgid ""
"Cannot update update '{}' because no user with that database ID exists in "
"this facility"
msgstr ""

#: kolibri/core/auth/management/commands/bulkimportusers.py:92
msgid "Database ID is not valid"
msgstr ""

=======
>>>>>>> ef05b915
#: kolibri/core/content/api.py:149
msgid "Content"
msgstr "Contenido"

#: kolibri/core/content/api.py:910
msgid "The requested channel does not exist on the content server"
msgstr "El canal solicitado no existe en el servidor de contenidos"

#: kolibri/core/content/models.py:165
msgid "Unknown format"
msgstr "Formato desconocido"

#: kolibri/core/device/serializers.py:42
msgid "Language is not supported by Kolibri"
msgstr "Kolibri todavía no está disponible en este idioma"

#: kolibri/core/logger/csv_export.py:195
msgctxt ""
"Default name for the exported CSV file with content session logs. Please "
"keep the underscores between words in the translation"
msgid "content_session_logs"
msgstr "registros_de_sesion"

#: kolibri/core/logger/csv_export.py:203
msgctxt ""
"Default name for the exported CSV file with content summary logs. Please "
"keep the underscores between words in the translation"
msgid "content_summary_logs"
msgstr "registros_resumidos"

#: kolibri/core/tasks/api.py:54
msgid "There was a network error."
msgstr "Hubo un error de red."

#: kolibri/core/tasks/api.py:56
msgid "There was a disk access error."
msgstr "Hubo un error de acceso a disco."

#: kolibri/core/tasks/api.py:58
msgid "There was an unknown error."
msgstr "Se ha producido un error desconocido."

#: kolibri/core/templates/kolibri/base.html:13
#: kolibri/core/templates/kolibri/unsupported_browser.html:13
msgid "Kolibri"
msgstr "Kolibri"

#: kolibri/core/templates/kolibri/unsupported_browser.html:42
msgid "Unsupported browser"
msgstr "Navegador no compatible"

#: kolibri/core/templates/kolibri/unsupported_browser.html:43
msgid "Sorry, your browser version is not supported."
msgstr "La versión del navegador no está soportada."

#: kolibri/core/templates/kolibri/unsupported_browser.html:44
msgid "To use Kolibri, we recommend using Firefox or Chrome."
msgstr "Para utilizar el Kolibri, recomendamos usar Firefox o Chrome."

#: kolibri/core/templates/kolibri/unsupported_browser.html:45
msgid "You can also try updating your current browser."
msgstr "También puedes actualizar tu navegador actual."

#: kolibri/core/views.py:174
msgid ""
"No appropriate redirect pages found. It is likely that Kolibri is badly "
"configured"
msgstr ""
"Fue imposible redirigir página correctamente. Es probable que Kolibri está "
"mal configurado"
<<<<<<< HEAD

#: kolibri/plugins/facility/views.py:46
msgctxt ""
"Default name for the exported CSV file of facility user data. Please keep "
"the underscore between words in the translation"
msgid "users_{}"
msgstr "usuarios_{}"
=======
>>>>>>> ef05b915

#: kolibri/plugins/oidc_provider_plugin/templates/oidc_provider/authorize.html:7
msgid "OpenID Provider Authorization"
msgstr "Autorización del proveedor de OpenID"

#: kolibri/plugins/oidc_provider_plugin/templates/oidc_provider/authorize.html:15
msgid "Request for Permission"
<<<<<<< HEAD
msgstr "Petición de permiso"

#~ msgid "Value in column '{}' is too many characters"
#~ msgstr "Valor en la columna '{}' más dígitos del permitido"

#~ msgid "Invalid value in column '{}'"
#~ msgstr "Valor incorrecto en la columna '{}'"

#~ msgid "Username is duplicated"
#~ msgstr "Nombre de usuario duplicado"
=======
msgstr "Petición de permiso"
>>>>>>> ef05b915
<|MERGE_RESOLUTION|>--- conflicted
+++ resolved
@@ -2,11 +2,7 @@
 msgstr ""
 "Project-Id-Version: kolibri\n"
 "Report-Msgid-Bugs-To: \n"
-<<<<<<< HEAD
-"POT-Creation-Date: 2020-05-14 21:12+0200\n"
-=======
 "POT-Creation-Date: 2020-05-11 18:23+0200\n"
->>>>>>> ef05b915
 "PO-Revision-Date: 2020-05-05 22:47\n"
 "Last-Translator: FULL NAME <EMAIL@ADDRESS>\n"
 "Language-Team: Spanish, Latin America\n"
@@ -36,44 +32,6 @@
 msgstr "Ad hoc grupo de estudiantes"
 
 #: kolibri/core/auth/management/commands/bulkexportusers.py:42
-<<<<<<< HEAD
-msgid "Database ID ({})"
-msgstr ""
-
-#: kolibri/core/auth/management/commands/bulkexportusers.py:43
-msgid "Username ({})"
-msgstr "Nombre de usuario ({})"
-
-#: kolibri/core/auth/management/commands/bulkexportusers.py:44
-msgid "Password ({})"
-msgstr "Contraseña ({})"
-
-#: kolibri/core/auth/management/commands/bulkexportusers.py:45
-msgid "Full name ({})"
-msgstr "Nombre completo ({})"
-
-#: kolibri/core/auth/management/commands/bulkexportusers.py:46
-msgid "User type ({})"
-msgstr "Tipo de usuario ({})"
-
-#: kolibri/core/auth/management/commands/bulkexportusers.py:47
-msgid "Identifier ({})"
-msgstr "Identificador ({})"
-
-#: kolibri/core/auth/management/commands/bulkexportusers.py:48
-msgid "Birth year ({})"
-msgstr "Año de nacimiento ({})"
-
-#: kolibri/core/auth/management/commands/bulkexportusers.py:49
-msgid "Gender ({})"
-msgstr "Género ({})"
-
-#: kolibri/core/auth/management/commands/bulkexportusers.py:50
-msgid "Learner enrollment ({})"
-msgstr "Estudiante inscripción ({})"
-
-#: kolibri/core/auth/management/commands/bulkexportusers.py:51
-=======
 #: kolibri/core/auth/management/commands/bulkexportusers.py:123
 msgid "Username ({})"
 msgstr "Nombre de usuario ({})"
@@ -128,29 +86,9 @@
 msgctxt ""
 "CSV file header for the list of classrooms names where the tutor is going to "
 "be a coach"
->>>>>>> ef05b915
 msgid "Coach assignment ({})"
 msgstr "Asignado como tutor ({})"
 
-<<<<<<< HEAD
-#: kolibri/core/auth/management/commands/bulkimportusers.py:72
-#, fuzzy
-#| msgid "Unexpected error [{}]: {}"
-msgid "Unexpected exception [{}]: {}"
-msgstr "Error inesperado [{}]: {}"
-
-#: kolibri/core/auth/management/commands/bulkimportusers.py:73
-msgid "'{}' is too long"
-msgstr ""
-
-#: kolibri/core/auth/management/commands/bulkimportusers.py:74
-msgid "Not a valid '{}'"
-msgstr ""
-
-#: kolibri/core/auth/management/commands/bulkimportusers.py:75
-msgid "Duplicated Username"
-msgstr ""
-=======
 #: kolibri/core/auth/management/commands/bulkimportusers.py:71
 #, fuzzy
 #| msgid "Unexpected error [{}]: {}"
@@ -171,33 +109,12 @@
 #: kolibri/core/auth/management/commands/bulkimportusers.py:75
 msgid "Username is duplicated"
 msgstr "Nombre de usuario duplicado"
->>>>>>> ef05b915
 
 #: kolibri/core/auth/management/commands/bulkimportusers.py:77
 msgid "Username only can contain characters, numbers and underscores"
 msgstr ""
 "Los nombres de usuario solo pueden contener letras, números y guiones bajos"
 
-<<<<<<< HEAD
-#: kolibri/core/auth/management/commands/bulkimportusers.py:79
-msgid "The column '{}' is required"
-msgstr "La columna '{}' es obligatoria"
-
-#: kolibri/core/auth/management/commands/bulkimportusers.py:80
-#, fuzzy
-#| msgid "Invalid header label found in the first row"
-msgid "Mix of valid and/or invalid header labels found in first row"
-msgstr "Etiqueta de encabezado incorrecta en la primera fila"
-
-#: kolibri/core/auth/management/commands/bulkimportusers.py:82
-#, fuzzy
-#| msgid ""
-#| "No default facility exists. Make sure to provision this device before "
-#| "importing"
-msgid ""
-"No default facility exists, please make sure to provision this device before "
-"running this command"
-=======
 #: kolibri/core/auth/management/commands/bulkimportusers.py:81
 #, fuzzy
 #| msgid "The column '{}' is required"
@@ -219,22 +136,10 @@
 msgid ""
 "No default facility exists. Make sure to provision this device before "
 "importing"
->>>>>>> ef05b915
 msgstr ""
 "El dispositivo no tiene configurado ningún centro educativo. Asegúrese que "
 "exista un centro antes de importar usuarios."
 
-<<<<<<< HEAD
-#: kolibri/core/auth/management/commands/bulkimportusers.py:84
-msgid "Error trying to read csv file: {}"
-msgstr "Error al intentar leer el archivo CSV: {}"
-
-#: kolibri/core/auth/management/commands/bulkimportusers.py:85
-msgid "Error trying to write csv file: {}"
-msgstr "Error al intentar guardar el archivo CSV: {}"
-
-#: kolibri/core/auth/management/commands/bulkimportusers.py:87
-=======
 #: kolibri/core/auth/management/commands/bulkimportusers.py:90
 msgid "Error trying to read csv file: {}"
 msgstr "Error al intentar leer el archivo CSV: {}"
@@ -244,25 +149,11 @@
 msgstr "Error al intentar guardar el archivo CSV: {}"
 
 #: kolibri/core/auth/management/commands/bulkimportusers.py:93
->>>>>>> ef05b915
 msgid ""
 "The password field is required. To leave the password unchanged in existing "
 "users, insert an asterisk (*)"
 msgstr ""
 
-<<<<<<< HEAD
-#: kolibri/core/auth/management/commands/bulkimportusers.py:90
-msgid ""
-"Cannot update update '{}' because no user with that database ID exists in "
-"this facility"
-msgstr ""
-
-#: kolibri/core/auth/management/commands/bulkimportusers.py:92
-msgid "Database ID is not valid"
-msgstr ""
-
-=======
->>>>>>> ef05b915
 #: kolibri/core/content/api.py:149
 msgid "Content"
 msgstr "Contenido"
@@ -278,20 +169,6 @@
 #: kolibri/core/device/serializers.py:42
 msgid "Language is not supported by Kolibri"
 msgstr "Kolibri todavía no está disponible en este idioma"
-
-#: kolibri/core/logger/csv_export.py:195
-msgctxt ""
-"Default name for the exported CSV file with content session logs. Please "
-"keep the underscores between words in the translation"
-msgid "content_session_logs"
-msgstr "registros_de_sesion"
-
-#: kolibri/core/logger/csv_export.py:203
-msgctxt ""
-"Default name for the exported CSV file with content summary logs. Please "
-"keep the underscores between words in the translation"
-msgid "content_summary_logs"
-msgstr "registros_resumidos"
 
 #: kolibri/core/tasks/api.py:54
 msgid "There was a network error."
@@ -333,16 +210,6 @@
 msgstr ""
 "Fue imposible redirigir página correctamente. Es probable que Kolibri está "
 "mal configurado"
-<<<<<<< HEAD
-
-#: kolibri/plugins/facility/views.py:46
-msgctxt ""
-"Default name for the exported CSV file of facility user data. Please keep "
-"the underscore between words in the translation"
-msgid "users_{}"
-msgstr "usuarios_{}"
-=======
->>>>>>> ef05b915
 
 #: kolibri/plugins/oidc_provider_plugin/templates/oidc_provider/authorize.html:7
 msgid "OpenID Provider Authorization"
@@ -350,17 +217,4 @@
 
 #: kolibri/plugins/oidc_provider_plugin/templates/oidc_provider/authorize.html:15
 msgid "Request for Permission"
-<<<<<<< HEAD
-msgstr "Petición de permiso"
-
-#~ msgid "Value in column '{}' is too many characters"
-#~ msgstr "Valor en la columna '{}' más dígitos del permitido"
-
-#~ msgid "Invalid value in column '{}'"
-#~ msgstr "Valor incorrecto en la columna '{}'"
-
-#~ msgid "Username is duplicated"
-#~ msgstr "Nombre de usuario duplicado"
-=======
-msgstr "Petición de permiso"
->>>>>>> ef05b915
+msgstr "Petición de permiso"