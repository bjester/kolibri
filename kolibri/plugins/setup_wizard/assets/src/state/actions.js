--- conflicted
+++ resolved
@@ -1,20 +1,12 @@
 import { DeviceProvisionResource } from 'kolibri.resources';
 import { kolibriLogin, handleApiError } from 'kolibri.coreVue.vuex.actions';
 
-<<<<<<< HEAD
-export function provisionDevice(store, superuser, facility, preset, language_code) {
-=======
 export function provisionDevice(store, superuser, facility, preset, language_id) {
->>>>>>> f10c4401
   const DeviceProvisionModel = DeviceProvisionResource.createModel({
     superuser,
     facility,
     preset,
-<<<<<<< HEAD
-    language_code,
-=======
     language_id,
->>>>>>> f10c4401
   });
   const deviceProvisionPromise = DeviceProvisionModel.save();
 
