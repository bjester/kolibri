<template>

  <div
    ref="docViewer"
    class="doc-viewer"
    :style="minViewerHeight"
    :class="{ 'doc-viewer-mimic-fullscreen': mimicFullscreen }"
    allowfullscreen>

    <k-button
      class="btn doc-viewer-controls button-fullscreen"
      aria-controls="pdf-container"
      :text="isFullscreen ? $tr('exitFullscreen') : $tr('enterFullscreen')"
      :primary="true"
      @click="toggleFullscreen"
    />

    <ui-icon-button
      class="doc-viewer-controls button-zoom-in"
      :class="{'short-display': shortDisplay}"
      aria-controls="pdf-container"
      icon="add"
      size="large"
      @click="zoomIn" />
    <ui-icon-button
      class="doc-viewer-controls button-zoom-out"
      :class="{'short-display': shortDisplay}"
      aria-controls="pdf-container"
      icon="remove"
      size="large"
      @click="zoomOut" />

    <div ref="pdfContainer" id="pdf-container" @scroll="checkPages">
      <progress-bar v-if="documentLoading" class="progress-bar" :showPercentage="true" :progress="progress" />
      <page-component
        class="pdf-page-container"
        v-for="(page, index) in pdfPages"
        :key="index"
        :ref="pageRef(index + 1)"
        :pdfPage="page"
        :defaultHeight="pageHeight"
        :defaultWidth="pageWidth"
        :scale="scale"
        :pageNum="index + 1" />
    </div>
  </div>

</template>


<script>

  import PDFJSLib from 'pdfjs-dist';
  import ScreenFull from 'screenfull';
  import kButton from 'kolibri.coreVue.components.kButton';
  import progressBar from 'kolibri.coreVue.components.progressBar';
  import uiIconButton from 'keen-ui/src/UiIconButton';
  import responsiveElement from 'kolibri.coreVue.mixins.responsiveElement';
  import responsiveWindow from 'kolibri.coreVue.mixins.responsiveWindow';
  import { sessionTimeSpent } from 'kolibri.coreVue.vuex.getters';
  import throttle from 'lodash/throttle';
  import debounce from 'lodash/debounce';
  import pageComponent from './pageComponent';

  // Source from which PDFJS loads its service worker, this is based on the __publicPath
  // global that is defined in the Kolibri webpack pipeline, and the additional entry in the PDF renderer's
  // own webpack config
  PDFJSLib.PDFJS.workerSrc = `${__publicPath}pdfJSWorker-${__version}.js`;

  // Number of pages before and after current visible to keep rendered
  const pageDisplayWindow = 1;
  // How often should we respond to changes in scrolling to render new pages?
  const renderDebounceTime = 300;
  // Minimum height of the PDF viewer in pixels
  const minViewerHeight = 400;

  const scaleIncrement = 0.25;

  export default {
    name: 'pdfRender',
    components: {
      kButton,
      progressBar,
      uiIconButton,
      pageComponent,
    },
    mixins: [responsiveWindow, responsiveElement],
    props: ['defaultFile'],
    data: () => ({
      isFullscreen: false,
      progress: 0,
      scale: null,
      timeout: null,
      totalPages: null,
      pageHeight: null,
      pageWidth: null,
      pdfPages: [],
    }),
    computed: {
      fullscreenAllowed() {
        return ScreenFull.enabled;
      },
      pdfURL() {
        return this.defaultFile.storage_url;
      },
      mimicFullscreen() {
        return !this.fullscreenAllowed && this.isFullscreen;
      },
      shortDisplay() {
        return this.elSize.height === minViewerHeight;
      },
      minViewerHeight() {
        return `min-height: ${minViewerHeight}px`;
      },
      targetTime() {
        return this.totalPages * 30;
      },
      documentLoading() {
        return this.progress !== 1;
      },
    },
    watch: {
      scrollPos: 'checkPages',
      scale(newScale, oldScale) {
        // Listen to changes in scale, as we have to rerender every visible page if it changes.
        const noChange = newScale === oldScale;
        const firstChange = oldScale === null;

        if (!noChange && !firstChange) {
          // remove all rendered/rendering pages
          Object.keys(this.pdfPages).forEach(pageNum => {
            this.hidePage(Number(pageNum));
          });
        }
        // find and re-render necessary pages
        this.checkPages();
      },
    },
    created() {
      if (this.fullscreenAllowed) {
        ScreenFull.onchange(() => {
          this.isFullscreen = ScreenFull.isFullscreen;
        });
      }

      const loadPdfPromise = PDFJSLib.getDocument(this.defaultFile.storage_url);

      // pass callback to update loading bar
      loadPdfPromise.onProgress = loadingProgress => {
        this.progress = loadingProgress.loaded / loadingProgress.total;
      };

      this.prepComponentData = loadPdfPromise.then(pdfDocument => {
        // Get initial info from the loaded pdf document
        this.pdfDocument = pdfDocument;
        this.totalPages = pdfDocument.numPages;
        // Set pdfPages to an array of length total pages
        this.pdfPages = Array(this.totalPages);

        return this.getPage(1).then(firstPage => {
          const pageMargin = 5;
          const pdfPageWidth = firstPage.view[2];
          const isDesktop = this.windowSize.breakpoint >= 5;

          if (isDesktop) {
            // if desktop, use default page's default scale size
            this.scale = 1;
          } else {
            // if anything else, use max width
            this.scale = (this.elSize.width - 2 * pageMargin) / pdfPageWidth;
          }

          // set default height and width properties, used in checkPages
          const initialViewport = firstPage.getViewport(this.scale);
          this.pageHeight = initialViewport.height;
          this.pageWidth = initialViewport.width;
          // Set the firstPage into the pdfPages object so that we do not refetch the page
          // from PDFJS when we do our initial render
          this.pdfPages.splice(0, 1, firstPage);
        });
      });
    },
    mounted() {
      // Retrieve the document and its corresponding object
      this.prepComponentData.then(() => {
        this.$emit('startTracking');
        this.checkPages();
      });

      // progress tracking
      const self = this;
      this.timeout = setTimeout(() => {
        self.$emit('updateProgress', self.sessionTimeSpent / self.targetTime);
      }, 30000);
    },
    beforeDestroy() {
      if (this.timeout) {
        clearTimeout(this.timeout);
      }
      this.pdfDocument.cleanup();
      this.pdfDocument.destroy();
      this.$emit('stopTracking');
    },
    methods: {
      toggleFullscreen() {
        if (this.fullscreenAllowed) {
          ScreenFull.toggle(this.$refs.docViewer);
        } else {
          this.isFullscreen = !this.isFullscreen;
        }
      },
      zoomIn: throttle(function() {
        this.scale += scaleIncrement;
      }, renderDebounceTime),
      zoomOut: throttle(function() {
        this.scale -= scaleIncrement;
      }, renderDebounceTime),
      getPage(pageNum) {
        return this.pdfDocument.getPage(pageNum);
      },
      showPage(pageNum) {
        if (pageNum <= this.totalPages && pageNum > 0) {
          const pageIndex = pageNum - 1;
          if (!this.pdfPages[pageIndex]) {
            // Only bother getting it if the pdfPage object is not already cached in the array
            // Cache the getPage promise in the array to prevent multiple gets, then replace it with
            // the page once it has been fetched
            this.pdfPages.splice(
              pageIndex,
              1,
              this.getPage(pageNum).then(pdfPage => {
                this.pdfPages.splice(pageIndex, 1, pdfPage);
                this.$refs[this.pageRef(pageNum)][0].active = true;
              })
            );
          } else {
            this.$refs[this.pageRef(pageNum)][0].active = true;
          }
        }
      },
      hidePage(pageNum) {
        if (pageNum <= this.totalPages && pageNum > 0) {
          // Only try to hide possibly existing pages.
          this.$refs[this.pageRef(pageNum)][0].active = false;
        }
      },
      pageRef(index) {
        return `pdfPage-${index}`;
      },
      // debouncing so we're not de/re-render many pages unnecessarily
      checkPages: debounce(function() {
        // Calculate the position of the visible top and the bottom of the pdfContainer
        const top = this.$refs.pdfContainer.scrollTop;
        const bottom = top + this.$refs.pdfContainer.clientHeight;
        // Then work out which pages are visible to the user as a consequence
        // Loop through all pages, show ones that are in the display window, hide ones that aren't
        let cumulativeHeight = 0;
        const pagesToDisplay = [];
        let i, display;
        for (i = 1; i <= this.totalPages; i++) {
          // If the current cumulativeHeight (which marks the beginning of this page)
          // is higher than top and less than bottom, then this page
          // should be displayed
          display = false;
          const pageHeight = this.$refs[this.pageRef(i)][0].pageHeight;
          // Top of page is in the middle of the viewport
          if (cumulativeHeight >= top && cumulativeHeight <= bottom) {
            display = true;
          }
          // Page top and bottom wrap the viewport
          if (cumulativeHeight <= top && cumulativeHeight + pageHeight >= bottom) {
            display = true;
          }
          cumulativeHeight += pageHeight;
          // Bottom of page is in the middle of the viewport
          if (cumulativeHeight >= top && cumulativeHeight <= bottom) {
            display = true;
          }
          pagesToDisplay.push(display);
        }
        for (i = 1; i <= this.totalPages; i++) {
          // Render pages conditionally on pagesToDisplay, taking into account the display window
          if (
            pagesToDisplay
              .slice(
                Math.max(0, i - 1 - pageDisplayWindow),
                Math.min(pagesToDisplay.length, i - 1 + pageDisplayWindow)
              )
              .some(trueOrFalse => trueOrFalse)
          ) {
            this.showPage(i);
          } else {
            this.hidePage(i);
          }
        }
        // update progress after we determine which pages to render
        this.updateProgress();
      }, renderDebounceTime),
      updateProgress() {
        this.$emit('updateProgress', this.sessionTimeSpent / this.targetTime);
      },
    },
<<<<<<< HEAD
=======
    watch: {
      scrollPos: 'checkPages',
      scale(newScale, oldScale) {
        // Listen to changes in scale, as we have to rerender every visible page if it changes.
        const noChange = newScale === oldScale;
        const firstChange = oldScale === null;

        if (!noChange && !firstChange) {
          // remove all rendered/rendering pages
          Object.keys(this.pdfPages).forEach(pageNum => {
            this.hidePage(Number(pageNum));
          });
        }
        // find and re-render necessary pages
        this.checkPages();
      },
    },
    created() {
      if (this.fullscreenAllowed) {
        ScreenFull.onchange(() => {
          this.isFullscreen = ScreenFull.isFullscreen;
        });
      }

      const loadPdfPromise = PDFJSLib.getDocument(this.defaultFile.storage_url);

      // pass callback to update loading bar
      loadPdfPromise.onProgress = loadingProgress => {
        this.progress = loadingProgress.loaded / loadingProgress.total;
      };

      this.prepComponentData = loadPdfPromise.then(pdfDocument => {
        // Get initial info from the loaded pdf document
        this.pdfDocument = pdfDocument;
        this.totalPages = pdfDocument.numPages;
        // Set pdfPages to an array of length total pages
        this.pdfPages = Array(this.totalPages);

        return this.getPage(1).then(firstPage => {
          const pageMargin = 5;
          const pdfPageWidth = firstPage.view[2];
          const isDesktop = this.windowSize.breakpoint >= 5;

          if (isDesktop) {
            // if desktop, use default page's default scale size
            this.scale = 1;
          } else {
            // if anything else, use max width
            this.scale = (this.elSize.width - 2 * pageMargin) / pdfPageWidth;
          }

          // set default height and width properties, used in checkPages
          const initialViewport = firstPage.getViewport(this.scale);
          this.pageHeight = initialViewport.height;
          this.pageWidth = initialViewport.width;
          // Set the firstPage into the pdfPages object so that we do not refetch the page
          // from PDFJS when we do our initial render
          this.pdfPages.splice(0, 1, firstPage);
        });
      });
    },
    mounted() {
      // Retrieve the document and its corresponding object
      this.prepComponentData.then(() => {
        this.$emit('startTracking');
        this.checkPages();

        // Automatically master after the targetTime, convert seconds -> milliseconds
        this.timeout = setTimeout(this.updateProgress, this.targetTime * 1000);
      });
    },
    beforeDestroy() {
      if (this.timeout) {
        clearTimeout(this.timeout);
      }

      this.updateProgress();

      this.pdfDocument.cleanup();
      this.pdfDocument.destroy();
      this.$emit('stopTracking');
    },
>>>>>>> 95cc52c1
    $trs: {
      exitFullscreen: 'Exit fullscreen',
      enterFullscreen: 'Enter fullscreen',
    },
    vuex: {
      getters: {
        sessionTimeSpent,
      },
    },
  };

</script>


<style lang="stylus" scoped>

  @require '~kolibri.styles.definitions'

  $keen-button-height = 48px
  $fullscreen-button-height = 36px
  // Defined here and in pdfPage.vue
  $page-padding = 5px

  .doc-viewer
    position: relative
    height: 100vh
    max-height: calc(100vh - 20em)
    width: 90%
    margin-left: auto
    margin-right: auto

    &:fullscreen
      width: 100%
      height: 100%
      min-height: inherit
      max-height: inherit

    &-mimic-fullscreen
      position: fixed
      top: 0
      right: 0
      bottom: 0
      left: 0
      z-index: 24
      max-width: 100%
      max-height: 100%
      width: 100%
      height: 100%

    &-controls
      position: absolute

  #pdf-container
    height: 100%
    overflow-y: scroll
    text-align: center
    background-color: $core-text-default

    // prevents a never-visible spot underneath the fullscreen button
    padding-top: $fullscreen-button-height + $page-padding

  .doc-viewer-controls
    z-index: 6 // material spec - snackbar and FAB

  .button
    &-fullscreen
      transform: translateX(-50%)
      left: 50%
      top: $page-padding

    &-zoom
      &-in, &-out
        right: ($keen-button-height / 2)
      &-in
        bottom: $keen-button-height * 2.5
      &-out
        bottom: $keen-button-height

      // Align to top when there's a chance bottom-aligned controls are below the fold
      &-in.short-display
        top: $keen-button-height
      &-out.short-display
        top: $keen-button-height * 2.5


  .progress-bar
    top: 50%
    margin: 0 auto
    max-width: 200px

</style><|MERGE_RESOLUTION|>--- conflicted
+++ resolved
@@ -185,18 +185,15 @@
       this.prepComponentData.then(() => {
         this.$emit('startTracking');
         this.checkPages();
+        // Automatically master after the targetTime, convert seconds -> milliseconds
+        this.timeout = setTimeout(this.updateProgress, this.targetTime * 1000);
       });
-
-      // progress tracking
-      const self = this;
-      this.timeout = setTimeout(() => {
-        self.$emit('updateProgress', self.sessionTimeSpent / self.targetTime);
-      }, 30000);
     },
     beforeDestroy() {
       if (this.timeout) {
         clearTimeout(this.timeout);
       }
+      this.updateProgress();
       this.pdfDocument.cleanup();
       this.pdfDocument.destroy();
       this.$emit('stopTracking');
@@ -300,91 +297,6 @@
         this.$emit('updateProgress', this.sessionTimeSpent / this.targetTime);
       },
     },
-<<<<<<< HEAD
-=======
-    watch: {
-      scrollPos: 'checkPages',
-      scale(newScale, oldScale) {
-        // Listen to changes in scale, as we have to rerender every visible page if it changes.
-        const noChange = newScale === oldScale;
-        const firstChange = oldScale === null;
-
-        if (!noChange && !firstChange) {
-          // remove all rendered/rendering pages
-          Object.keys(this.pdfPages).forEach(pageNum => {
-            this.hidePage(Number(pageNum));
-          });
-        }
-        // find and re-render necessary pages
-        this.checkPages();
-      },
-    },
-    created() {
-      if (this.fullscreenAllowed) {
-        ScreenFull.onchange(() => {
-          this.isFullscreen = ScreenFull.isFullscreen;
-        });
-      }
-
-      const loadPdfPromise = PDFJSLib.getDocument(this.defaultFile.storage_url);
-
-      // pass callback to update loading bar
-      loadPdfPromise.onProgress = loadingProgress => {
-        this.progress = loadingProgress.loaded / loadingProgress.total;
-      };
-
-      this.prepComponentData = loadPdfPromise.then(pdfDocument => {
-        // Get initial info from the loaded pdf document
-        this.pdfDocument = pdfDocument;
-        this.totalPages = pdfDocument.numPages;
-        // Set pdfPages to an array of length total pages
-        this.pdfPages = Array(this.totalPages);
-
-        return this.getPage(1).then(firstPage => {
-          const pageMargin = 5;
-          const pdfPageWidth = firstPage.view[2];
-          const isDesktop = this.windowSize.breakpoint >= 5;
-
-          if (isDesktop) {
-            // if desktop, use default page's default scale size
-            this.scale = 1;
-          } else {
-            // if anything else, use max width
-            this.scale = (this.elSize.width - 2 * pageMargin) / pdfPageWidth;
-          }
-
-          // set default height and width properties, used in checkPages
-          const initialViewport = firstPage.getViewport(this.scale);
-          this.pageHeight = initialViewport.height;
-          this.pageWidth = initialViewport.width;
-          // Set the firstPage into the pdfPages object so that we do not refetch the page
-          // from PDFJS when we do our initial render
-          this.pdfPages.splice(0, 1, firstPage);
-        });
-      });
-    },
-    mounted() {
-      // Retrieve the document and its corresponding object
-      this.prepComponentData.then(() => {
-        this.$emit('startTracking');
-        this.checkPages();
-
-        // Automatically master after the targetTime, convert seconds -> milliseconds
-        this.timeout = setTimeout(this.updateProgress, this.targetTime * 1000);
-      });
-    },
-    beforeDestroy() {
-      if (this.timeout) {
-        clearTimeout(this.timeout);
-      }
-
-      this.updateProgress();
-
-      this.pdfDocument.cleanup();
-      this.pdfDocument.destroy();
-      this.$emit('stopTracking');
-    },
->>>>>>> 95cc52c1
     $trs: {
       exitFullscreen: 'Exit fullscreen',
       enterFullscreen: 'Enter fullscreen',
