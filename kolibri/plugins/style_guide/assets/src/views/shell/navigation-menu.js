--- conflicted
+++ resolved
@@ -38,15 +38,9 @@
         linkLabel: 'Textbox',
         linkRoute: {
           path: '/textbox',
-<<<<<<< HEAD
-          component: require('../content/textbox')
-        }
-      },
-=======
           component: require('../content/components/textbox')
         }
       }
->>>>>>> 47ac18ee
     ]
   }
 ];
