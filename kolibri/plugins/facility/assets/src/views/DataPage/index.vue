<template>

  <div>
    <KPageContainer v-if="!cannotDownload">
      <KGrid gutter="48">

        <KGridItem>
          <h1>{{ $tr('pageHeading') }}</h1>
        </KGridItem>

        <KGridItem>
          <p>{{ $tr('pageSubHeading') }}</p>
        </KGridItem>

        <KGridItem :layout8="{ span: 4 }" :layout12="{ span: 6 }">
          <h2>{{ $tr('detailsHeading') }}</h2>
          <p>{{ $tr('detailsSubHeading') }}</p>
          <p>
            <KButton
              :text="$tr('download')"
              :disabled="!availableSessionCSVLog"
              class="download-button"
              @click="downloadSessionLog"
            />
            <span v-if="noSessionLogs">{{ $tr('noLogsYet') }}</span>
            <GeneratedElapsedTime v-else-if="sessionDateCreated" :date="sessionDateCreated" />
          </p>
          <p v-if="cannotDownload" :style="noDlStyle">
            {{ $tr('noDownload') }}
          </p>
          <p v-else-if="inSessionCSVCreation">
            <DataPageTaskProgress>{{ $tr('generatingLog') }}</DataPageTaskProgress>
          </p>
          <p v-else>

            <KButton
              appearance="basic-link"
              :text="noSessionLogs ? $tr('generateLog') : $tr('regenerateLog')"
              @click="generateSessionLog"
            />
          </p>
          <p class="infobox">
            <b>{{ $tr('note') }}</b> {{ $tr('detailsInfo') }}
          </p>
        </KGridItem>

        <KGridItem :layout8="{ span: 4 }" :layout12="{ span: 6 }">
          <h2>{{ $tr('summaryHeading') }}</h2>
          <p>{{ $tr('summarySubHeading') }}</p>
          <p>
            <KButton
              :text="$tr('download')"
              :disabled="!availableSummaryCSVLog"
              class="download-button"
              @click="downloadSummaryLog"
            />
            <span v-if="noSummaryLogs">{{ $tr('noLogsYet') }}</span>
            <GeneratedElapsedTime v-else-if="summaryDateCreated" :date="summaryDateCreated" />
          </p>
          <p v-if="cannotDownload" :style="noDlStyle">
            {{ $tr('noDownload') }}
          </p>
          <p v-else-if="inSummaryCSVCreation">
            <DataPageTaskProgress>{{ $tr('generatingLog') }}</DataPageTaskProgress>
          </p>
          <p v-else>
            <KButton
              appearance="basic-link"
              :text="noSummaryLogs ? $tr('generateLog') : $tr('regenerateLog')"
              @click="generateSummaryLog"
            />
          </p>
          <p class="infobox">
            <b>{{ $tr('note') }}</b> {{ $tr('summaryInfo') }}
          </p>
        </KGridItem>

      </KGrid>
    </KPageContainer>

    <ImportInterface />
    <SyncInterface />

  </div>

</template>


<script>

  import { mapState, mapGetters, mapActions } from 'vuex';
  import { isEmbeddedWebView } from 'kolibri.utils.browserInfo';
  import urls from 'kolibri.urls';
  import { FacilityResource } from 'kolibri.resources';
  import { PageNames } from '../../constants';
  import GeneratedElapsedTime from './GeneratedElapsedTime';
  import DataPageTaskProgress from './DataPageTaskProgress';
  import SyncInterface from './SyncInterface';
  import ImportInterface from './ImportInterface';

  export default {
    name: 'DataPage',
    metaInfo() {
      return {
        title: this.$tr('documentTitle'),
      };
    },
    components: {
      GeneratedElapsedTime,
      DataPageTaskProgress,
      SyncInterface,
      ImportInterface,
    },
    computed: {
      ...mapGetters('manageCSV', [
        'inSessionCSVCreation',
        'inSummaryCSVCreation',
        'noSessionLogs',
        'noSummaryLogs',
        'availableSessionCSVLog',
        'availableSummaryCSVLog',
      ]),
      ...mapGetters(['activeFacilityId']),
      ...mapState('manageCSV', ['sessionDateCreated', 'summaryDateCreated']),
      cannotDownload() {
        return isEmbeddedWebView;
      },
<<<<<<< HEAD
      inDataExportPage() {
        return this.$route.name === PageNames.DATA_EXPORT_PAGE;
=======
      pollForTasks() {
        return this.pageName === PageNames.DATA_PAGE;
>>>>>>> 9b5b605b
      },
      noDlStyle() {
        return {
          color: this.$themeTokens.annotation,
        };
      },
    },
    watch: {
      pollForTasks(val) {
        return val ? this.startTaskPolling() : this.stopTaskPolling();
      },
    },
    mounted() {
      // fetch task list after fetching facilities, to ensure proper syncing state
      FacilityResource.fetchCollection({ force: true }).then(facilities => {
        this.$store.commit('manageCSV/RESET_STATE');
<<<<<<< HEAD
        this.$store.commit('manageCSV/SET_STATE', { facilities });
        this.inDataExportPage && this.refreshTaskList() && this.startTaskPolling();
=======
        this.$store.commit('manageCSV/SET_STATE', { facilities: facilities });
        if (this.pollForTasks) {
          this.refreshTaskList();
          this.startTaskPolling();
        }
>>>>>>> 9b5b605b
      });
    },
    destroyed() {
      this.stopTaskPolling();
    },
    methods: {
      ...mapActions('manageCSV', [
        'startSummaryCSVExport',
        'startSessionCSVExport',
        'refreshTaskList',
        'getExportedLogsInfo',
      ]),
      generateSessionLog() {
        this.startSessionCSVExport();
      },
      generateSummaryLog() {
        this.startSummaryCSVExport();
      },
      startTaskPolling() {
        this.getExportedLogsInfo();
        if (!this.intervalId) {
          this.intervalId = setInterval(this.refreshTaskList, 1000);
        }
      },
      stopTaskPolling() {
        if (this.intervalId) {
          this.intervalId = clearInterval(this.intervalId);
        }
      },
      downloadSessionLog() {
        window.open(
          urls['kolibri:core:download_csv_file']('session', this.activeFacilityId),
          '_blank'
        );
      },
      downloadSummaryLog() {
        window.open(
          urls['kolibri:core:download_csv_file']('summary', this.activeFacilityId),
          '_blank'
        );
      },
    },
    $trs: {
      pageHeading: 'Export usage data',
      pageSubHeading:
        'Download CSV (comma-separated value) files containing information about users and their interactions with the resources on this device',
      detailsHeading: 'Session logs',
      detailsSubHeading: 'Individual visits to each resource',
      summaryHeading: 'Summary logs',
      summarySubHeading: 'Total time/progress for each resource',
      detailsInfo:
        'When a user views a resource, we record how long they spend and the progress they make. Each row in this file records a single visit a user made to a specific resource. This includes anonymous usage, when no user is signed in.',
      summaryInfo:
        'A user may visit the same resource multiple times. This file records the total time and progress each user has achieved for each resource, summarized across possibly more than one visit. Anonymous usage is not included.',
      generateLog: 'Generate log file',
      regenerateLog: 'Generate a new log file',
      noLogsYet: 'No logs are available to download.',
      download: 'Download',
      note: 'Note:',
      noDownload: 'Download is not supported on Android',
      documentTitle: 'Manage Data',
      generatingLog: 'Generating log file...',
    },
  };

</script>


<style lang="scss" scoped>

  @import '~kolibri.styles.definitions';

  .infobox {
    padding: 8px;
    margin-right: -8px;
    margin-left: -8px;
    font-size: 0.8em;
    border-radius: $radius;
  }

  .download-button {
    margin-left: 0;
  }

</style><|MERGE_RESOLUTION|>--- conflicted
+++ resolved
@@ -125,13 +125,8 @@
       cannotDownload() {
         return isEmbeddedWebView;
       },
-<<<<<<< HEAD
-      inDataExportPage() {
-        return this.$route.name === PageNames.DATA_EXPORT_PAGE;
-=======
       pollForTasks() {
-        return this.pageName === PageNames.DATA_PAGE;
->>>>>>> 9b5b605b
+        return this.$route.name === PageNames.DATA_PAGE;
       },
       noDlStyle() {
         return {
@@ -148,16 +143,11 @@
       // fetch task list after fetching facilities, to ensure proper syncing state
       FacilityResource.fetchCollection({ force: true }).then(facilities => {
         this.$store.commit('manageCSV/RESET_STATE');
-<<<<<<< HEAD
         this.$store.commit('manageCSV/SET_STATE', { facilities });
-        this.inDataExportPage && this.refreshTaskList() && this.startTaskPolling();
-=======
-        this.$store.commit('manageCSV/SET_STATE', { facilities: facilities });
         if (this.pollForTasks) {
           this.refreshTaskList();
           this.startTaskPolling();
         }
->>>>>>> 9b5b605b
       });
     },
     destroyed() {
