--- conflicted
+++ resolved
@@ -61,26 +61,14 @@
         @blur="confirmedPasswordBlurred = true"
       />
 
-<<<<<<< HEAD
-      <KSelect
-        v-model="selectedFacility"
-        :label="coreString('facilityLabel')"
-        :options="facilityList"
-        :invalid="facilityIsInvalid"
-        :invalidText="facilityIsInvalidText"
-        :disabled="facilityList.length === 1"
-        @blur="facilityBlurred = true"
-      />
-=======
       <template v-if="currentFacility">
         <h2>
-          {{ $tr('facility') }}
+          {{ coreString('facilityLabel') }}
         </h2>
         <p>
           {{ currentFacility.name }}
         </p>
       </template>
->>>>>>> 9d2a49d0
 
       <p class="privacy-link">
         <KButton
@@ -132,11 +120,8 @@
   import KTextbox from 'kolibri.coreVue.components.KTextbox';
   import PrivacyInfoModal from 'kolibri.coreVue.components.PrivacyInfoModal';
   import { ERROR_CONSTANTS } from 'kolibri.coreVue.vuex.constants';
-<<<<<<< HEAD
   import commonCoreStrings from 'kolibri.coreVue.mixins.commonCoreStrings';
-=======
   import FacilityModal from './SignInPage/FacilityModal';
->>>>>>> 9d2a49d0
   import getUrlParameter from './getUrlParameter';
   import LanguageSwitcherFooter from './LanguageSwitcherFooter';
 
@@ -235,23 +220,6 @@
       confirmedPasswordIsInvalid() {
         return Boolean(this.confirmedPasswordIsInvalidText);
       },
-<<<<<<< HEAD
-      noFacilitySelected() {
-        return !this.selectedFacility.value;
-      },
-      facilityIsInvalidText() {
-        if (this.facilityBlurred || this.formSubmitted) {
-          if (this.noFacilitySelected) {
-            return this.coreString('requiredFieldLabel');
-          }
-        }
-        return '';
-      },
-      facilityIsInvalid() {
-        return Boolean(this.facilityIsInvalidText);
-      },
-=======
->>>>>>> 9d2a49d0
       formIsValid() {
         return (
           !this.nameIsInvalid &&
@@ -318,16 +286,7 @@
     $trs: {
       createAccountAction: 'Create an account',
       reEnterPassword: 'Re-enter password',
-<<<<<<< HEAD
       usernameAlreadyExistsError: 'An account with that username already exists',
-=======
-      passwordMatchError: 'Passwords do not match',
-      usernameAlphaNumError: 'Username can only contain letters, numbers, and underscores',
-      usernameAlreadyExistsError: 'An account with that username already exists',
-      finish: 'Finish',
-      facility: 'Facility',
-      required: 'This field is required',
->>>>>>> 9d2a49d0
       documentTitle: 'User Sign Up',
       privacyLink: 'Usage and privacy in Kolibri',
     },
