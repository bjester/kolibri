--- conflicted
+++ resolved
@@ -97,6 +97,11 @@
       @cancel="privacyModalVisible = false"
     />
 
+    <FacilityModal
+      v-if="facilityModalVisible"
+      @cancel="closeFacilityModal"
+      @submit="closeFacilityModal"
+    />
   </div>
 
 </template>
@@ -104,17 +109,10 @@
 
 <script>
 
-<<<<<<< HEAD
   import { mapGetters } from 'vuex';
   import every from 'lodash/every';
   import find from 'lodash/find';
   import { FacilityUsernameResource, SignUpResource } from 'kolibri.resources';
-  import KButton from 'kolibri.coreVue.components.KButton';
-  import KPageContainer from 'kolibri.coreVue.components.KPageContainer';
-=======
-  import { mapState, mapActions, mapGetters, mapMutations } from 'vuex';
-  import { validateUsername } from 'kolibri.utils.validators';
->>>>>>> 2ebf052d
   import PrivacyInfoModal from 'kolibri.coreVue.components.PrivacyInfoModal';
   import { ERROR_CONSTANTS } from 'kolibri.coreVue.vuex.constants';
   import GenderSelect from 'kolibri.coreVue.components.GenderSelect';
@@ -125,6 +123,7 @@
   import { redirectBrowser } from 'kolibri.utils.browser';
   import CatchErrors from 'kolibri.utils.CatchErrors';
   import LanguageSwitcherFooter from './LanguageSwitcherFooter';
+  import FacilityModal from './SignInPage/FacilityModal';
 
   export default {
     name: 'SignUpPage',
@@ -134,12 +133,7 @@
       };
     },
     components: {
-<<<<<<< HEAD
-      KButton,
-      KPageContainer,
-=======
       FacilityModal,
->>>>>>> 2ebf052d
       LanguageSwitcherFooter,
       PrivacyInfoModal,
       GenderSelect,
@@ -162,6 +156,7 @@
         birthYear: '',
         caughtErrors: [],
         busy: false,
+        facilityModalVisible: false,
       };
     },
     computed: {
@@ -180,6 +175,9 @@
       },
     },
     beforeMount() {
+      if (!this.currentFacility) {
+        this.facilityModalVisible = true;
+      }
       // If no user input is in memory, reset the wizard
       if (!this.username) {
         this.goToFirstStep();
@@ -189,6 +187,12 @@
       }
     },
     methods: {
+      closeFacilityModal() {
+        this.facilityModalVisible = false;
+        this.$nextTick().then(() => {
+          this.$refs.name.focus();
+        });
+      },
       checkForDuplicateUsername(username) {
         if (!username) {
           return Promise.resolve();
