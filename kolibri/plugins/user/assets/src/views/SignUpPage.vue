<template>

  <div class="signup-page">

    <KPageContainer class="narrow-container">
      <form
        ref="form"
        class="signup-form"
        @submit.prevent="handleSubmit"
      >
        <h1>{{ $tr('createAccount') }}</h1>

        <div v-show="atFirstStep">
          <FullNameTextbox
            ref="fullNameTextbox"
            autocomplete="name"
            :value.sync="name"
            :isValid.sync="nameValid"
            :autofocus="true"
            :shouldValidate="formSubmitted"
            :disabled="busy"
          />

          <UsernameTextbox
            ref="usernameTextbox"
            autocomplete="username"
            :value.sync="username"
            :isValid.sync="usernameValid"
            :shouldValidate="formSubmitted"
            :errors.sync="caughtErrors"
            :disabled="busy"
          />

          <PasswordTextbox
            ref="passwordTextbox"
            autocomplete="new-password"
            :value.sync="password"
            :isValid.sync="passwordValid"
            :shouldValidate="formSubmitted"
            :disabled="busy"
          />

          <KSelect
            v-model="selectedFacility"
            :label="$tr('facility')"
            :options="facilityList"
            :invalid="Boolean(facilityIsInvalidText)"
            :invalidText="facilityIsInvalidText"
            :disabled="busy || facilityList.length === 1"
            @blur="facilityBlurred = true"
          />
        </div>

<<<<<<< HEAD
        <div v-show="!atFirstStep">
          <p>
            {{ $tr('demographicInfoExplanation') }}
          </p>
          <GenderSelect
            class="select"
            :value.sync="gender"
            :disabled="busy"
          />
          <BirthYearSelect
            class="select"
            :value.sync="birthYear"
            :disabled="busy"
          />
        </div>
=======
      <template v-if="currentFacility">
        <h2>
          {{ coreString('facilityLabel') }}
        </h2>
        <p>
          {{ currentFacility.name }}
        </p>
      </template>
>>>>>>> 0a7b786a

        <p class="privacy-link">
          <KButton
            :text="$tr('privacyLink')"
            appearance="basic-link"
            @click="privacyModalVisible = true"
          />
        </p>

        <p>
          <KButton
            :disabled="busy"
            :primary="true"
            :text="atFirstStep ? $tr('continue') : $tr('finish')"
            type="submit"
            class="submit"
          />
        </p>

      </form>
    </KPageContainer>

    <div v-if="atFirstStep" class="footer">
      <LanguageSwitcherFooter />
    </div>

    <PrivacyInfoModal
      v-if="privacyModalVisible"
      hideOwnersSection
      @cancel="privacyModalVisible = false"
      @submit="privacyModalVisible = false"
    />

    <FacilityModal
      v-if="facilityModalVisible"
      @cancel="closeFacilityModal"
      @submit="closeFacilityModal"
    />

  </div>

</template>


<script>

  import { mapGetters } from 'vuex';
  import every from 'lodash/every';
  import find from 'lodash/find';
  import { FacilityUsernameResource, SignUpResource } from 'kolibri.resources';
  import KButton from 'kolibri.coreVue.components.KButton';
<<<<<<< HEAD
  import KSelect from 'kolibri.coreVue.components.KSelect';
  import KPageContainer from 'kolibri.coreVue.components.KPageContainer';
  import PrivacyInfoModal from 'kolibri.coreVue.components.PrivacyInfoModal';
  import { ERROR_CONSTANTS } from 'kolibri.coreVue.vuex.constants';
  import GenderSelect from 'kolibri.coreVue.components.GenderSelect';
  import BirthYearSelect from 'kolibri.coreVue.components.BirthYearSelect';
  import FullNameTextbox from 'kolibri.coreVue.components.FullNameTextbox';
  import UsernameTextbox from 'kolibri.coreVue.components.UsernameTextbox';
  import PasswordTextbox from 'kolibri.coreVue.components.PasswordTextbox';
  import { redirectBrowser } from 'kolibri.utils.browser';
  import CatchErrors from 'kolibri.utils.CatchErrors';
=======
  import KTextbox from 'kolibri.coreVue.components.KTextbox';
  import PrivacyInfoModal from 'kolibri.coreVue.components.PrivacyInfoModal';
  import { ERROR_CONSTANTS } from 'kolibri.coreVue.vuex.constants';
  import commonCoreStrings from 'kolibri.coreVue.mixins.commonCoreStrings';
  import FacilityModal from './SignInPage/FacilityModal';
  import getUrlParameter from './getUrlParameter';
>>>>>>> 0a7b786a
  import LanguageSwitcherFooter from './LanguageSwitcherFooter';

  export default {
    name: 'SignUpPage',
    metaInfo() {
      return {
        title: this.$tr('documentTitle'),
      };
    },
    components: {
      FacilityModal,
      KButton,
<<<<<<< HEAD
      KSelect,
      KPageContainer,
=======
      KTextbox,
>>>>>>> 0a7b786a
      LanguageSwitcherFooter,
      PrivacyInfoModal,
      GenderSelect,
      BirthYearSelect,
      FullNameTextbox,
      PasswordTextbox,
      UsernameTextbox,
    },
    data() {
      return {
        name: '',
        nameValid: true,
        username: '',
        usernameValid: true,
        password: '',
        passwordValid: true,
        selectedFacility: {},
        facilityBlurred: false,
        formSubmitted: false,
        privacyModalVisible: false,
        gender: '',
        birthYear: '',
        caughtErrors: [],
        busy: false,
      };
    },
<<<<<<< HEAD
    computed: {
      ...mapGetters(['facilities']),
      atFirstStep() {
        return !this.$route.query.step;
      },
      facilityList() {
        return this.facilities.map(({ name, id }) => ({
          label: name,
          value: id,
        }));
      },
      facilityIsInvalidText() {
        if (this.facilityBlurred || this.formSubmitted) {
          if (!this.selectedFacility.value) {
            return this.$tr('required');
=======
    mixins: [commonCoreStrings],
    data: () => ({
      name: '',
      username: '',
      password: '',
      confirmedPassword: '',
      selectedFacility: {},
      nameBlurred: false,
      usernameBlurred: false,
      passwordBlurred: false,
      confirmedPasswordBlurred: false,
      facilityBlurred: false,
      formSubmitted: false,
      privacyModalVisible: false,
      facilityModalVisible: false,
    }),
    computed: {
      ...mapGetters(['facilities']),
      ...mapState('signUp', ['errors', 'busy']),
      currentFacility() {
        return this.facilities.find(facility => facility.id === this.$store.state.facilityId);
      },
      nameIsInvalidText() {
        if (this.nameBlurred || this.formSubmitted) {
          if (this.name === '') {
            return this.coreString('requiredFieldLabel');
>>>>>>> 0a7b786a
          }
        }
        return '';
      },
<<<<<<< HEAD
      firstStepIsValid() {
        return every([
          this.nameValid,
          this.usernameValid,
          this.passwordValid,
          !this.facilityIsInvalidText,
        ]);
      },
    },
    beforeMount() {
      // If no user input is in memory, reset the wizard
      if (!this.username) {
        this.goToFirstStep();
      }
      if (this.facilityList.length === 1) {
        this.selectedFacility = this.facilityList[0];
      }
    },
    methods: {
      checkForDuplicateUsername(username) {
        if (!username) {
          return Promise.resolve();
        }
        // NOTE: the superuser will not be returned in this search.
        // TODO: create an specialized endpoint that only checks to see if a username
        // already exists in a facility
        return FacilityUsernameResource.fetchCollection({
          getParams: {
            facility: this.selectedFacility.value,
            search: username,
          },
          force: true,
        })
          .then(results => {
            if (find(results, { username })) {
              this.caughtErrors.push(ERROR_CONSTANTS.USERNAME_ALREADY_EXISTS);
            }
          })
          .catch(() => {
            // Silently handle search errors, idk
          });
      },
      handleSubmit() {
        if (this.atFirstStep) {
          this.goToSecondStep();
        } else {
          this.submitNewFacilityUser();
        }
      },
      goToFirstStep() {
        this.$router.replace({ query: {} });
      },
      goToSecondStep() {
        if (this.firstStepIsValid) {
          this.checkForDuplicateUsername(this.username).then(() => {
            if (this.firstStepIsValid) {
              this.$router.push({ query: { step: 2 } });
            } else {
              this.focusOnInvalidField();
            }
          });
        } else {
          this.focusOnInvalidField();
        }
      },
      submitNewFacilityUser() {
=======
      nameIsInvalid() {
        return Boolean(this.nameIsInvalidText);
      },
      usernameDoesNotExistYet() {
        if (this.errors.includes(ERROR_CONSTANTS.USERNAME_ALREADY_EXISTS)) {
          return false;
        }
        return true;
      },
      usernameIsInvalidText() {
        if (this.usernameBlurred || this.formSubmitted) {
          if (this.username === '') {
            return this.coreString('requiredFieldLabel');
          }
          if (!validateUsername(this.username) || this.errors.includes(ERROR_CONSTANTS.INVALID)) {
            return this.coreString('usernameNotAlphaNumError');
          }
          if (!this.usernameDoesNotExistYet) {
            return this.$tr('usernameAlreadyExistsError');
          }
        }
        return '';
      },
      usernameIsInvalid() {
        return Boolean(this.usernameIsInvalidText);
      },
      passwordIsInvalidText() {
        if (this.passwordBlurred || this.formSubmitted) {
          if (this.password === '') {
            return this.coreString('requiredFieldLabel');
          }
        }
        return '';
      },
      passwordIsInvalid() {
        return Boolean(this.passwordIsInvalidText);
      },
      confirmedPasswordIsInvalidText() {
        if (this.confirmedPasswordBlurred || this.formSubmitted) {
          if (this.confirmedPassword === '') {
            return this.coreString('requiredFieldLabel');
          }
          if (this.confirmedPassword !== this.password) {
            return this.coreString('passwordsMismatchError');
          }
        }
        return '';
      },
      confirmedPasswordIsInvalid() {
        return Boolean(this.confirmedPasswordIsInvalidText);
      },
      formIsValid() {
        return (
          !this.nameIsInvalid &&
          !this.usernameIsInvalid &&
          !this.passwordIsInvalid &&
          !this.confirmedPasswordIsInvalid
        );
      },
      nextParam() {
        // query is after hash
        if (this.$route.query.next) {
          return this.$route.query.next;
        }
        // query is before hash
        return getUrlParameter('next');
      },
    },
    beforeMount() {
      if (!this.currentFacility) {
        this.facilityModalVisible = true;
      }
    },
    methods: {
      ...mapActions('signUp', ['signUpNewUser']),
      ...mapMutations('signUp', {
        resetSignUpState: 'RESET_STATE',
      }),
      closeFacilityModal() {
        this.facilityModalVisible = false;
        this.$nextTick().then(() => {
          this.$refs.name.focus();
        });
      },
      signUp() {
>>>>>>> 0a7b786a
        this.formSubmitted = true;
        const canSubmit = this.firstStepIsValid && !this.busy;
        if (canSubmit) {
<<<<<<< HEAD
          this.busy = true;
          SignUpResource.saveModel({
            data: {
              facility: this.selectedFacility.value,
              full_name: this.name,
              username: this.username,
              password: this.password,
              // If user skips this part, these fields are marked as 'DEFER'
              // so they don't see a notification after logging in.
              gender: this.gender || 'DEFER',
              birth_year: this.birthYear || 'DEFER',
            },
          })
            .then(() => {
              redirectBrowser();
            })
            .catch(error => {
              this.busy = false;
              this.caughtErrors = CatchErrors(error, [
                ERROR_CONSTANTS.USERNAME_ALREADY_EXISTS,
                ERROR_CONSTANTS.INVALID,
              ]);
              if (this.caughtErrors.length > 0) {
                this.goToFirstStep();
                this.focusOnInvalidField();
              } else {
                this.$store.dispatch('handleApiError', error);
              }
            });
=======
          const payload = {
            facility: this.currentFacility.id,
            full_name: this.name,
            username: this.username,
            password: this.password,
          };
          if (global.oidcProviderEnabled) {
            payload['next'] = this.nextParam;
          }
          this.signUpNewUser(payload);
>>>>>>> 0a7b786a
        } else {
          this.busy = false;
          this.goToFirstStep();
          this.focusOnInvalidField();
        }
      },
      focusOnInvalidField() {
        this.$nextTick().then(() => {
          if (!this.nameValid) {
            this.$refs.fullNameTextbox.focus();
          } else if (!this.usernameValid) {
            this.$refs.usernameTextbox.focus();
          } else if (!this.passwordValid) {
            this.$refs.passwordTextbox.focus();
          }
        });
      },
    },
    $trs: {
      createAccount: 'Create an account',
      logIn: 'Sign in',
      kolibri: 'Kolibri',
      continue: 'Continue',
      finish: 'Finish',
      facility: 'Facility',
      required: 'This field is required',
      documentTitle: 'Create account',
      privacyLink: 'Usage and privacy in Kolibri',
      demographicInfoExplanation:
        'This information is optional. It is used to help with user administration.',
    },
  };

</script>


<style lang="scss" scoped>

  $iphone-5-width: 320px;
  $vertical-page-margin: 100px;

  .narrow-container {
    width: 600px;
    margin: auto;
  }

  // Form
  .signup-form {
    max-width: 400px;
    min-height: 500px;
    margin-right: auto;
    margin-left: auto;
  }

  .footer {
    margin: 36px;
    margin-top: 48px;
  }

  .privacy-link {
    margin-top: 24px;
  }

  .submit {
    margin-left: 0;
  }

  .select {
    margin: 18px 0 36px;
  }

</style><|MERGE_RESOLUTION|>--- conflicted
+++ resolved
@@ -40,18 +40,16 @@
             :disabled="busy"
           />
 
-          <KSelect
-            v-model="selectedFacility"
-            :label="$tr('facility')"
-            :options="facilityList"
-            :invalid="Boolean(facilityIsInvalidText)"
-            :invalidText="facilityIsInvalidText"
-            :disabled="busy || facilityList.length === 1"
-            @blur="facilityBlurred = true"
-          />
+          <template v-if="currentFacility">
+            <h2>
+              {{ coreString('facilityLabel') }}
+            </h2>
+            <p>
+              {{ currentFacility.name }}
+            </p>
+          </template>
         </div>
 
-<<<<<<< HEAD
         <div v-show="!atFirstStep">
           <p>
             {{ $tr('demographicInfoExplanation') }}
@@ -67,16 +65,6 @@
             :disabled="busy"
           />
         </div>
-=======
-      <template v-if="currentFacility">
-        <h2>
-          {{ coreString('facilityLabel') }}
-        </h2>
-        <p>
-          {{ currentFacility.name }}
-        </p>
-      </template>
->>>>>>> 0a7b786a
 
         <p class="privacy-link">
           <KButton
@@ -107,13 +95,6 @@
       v-if="privacyModalVisible"
       hideOwnersSection
       @cancel="privacyModalVisible = false"
-      @submit="privacyModalVisible = false"
-    />
-
-    <FacilityModal
-      v-if="facilityModalVisible"
-      @cancel="closeFacilityModal"
-      @submit="closeFacilityModal"
     />
 
   </div>
@@ -128,8 +109,6 @@
   import find from 'lodash/find';
   import { FacilityUsernameResource, SignUpResource } from 'kolibri.resources';
   import KButton from 'kolibri.coreVue.components.KButton';
-<<<<<<< HEAD
-  import KSelect from 'kolibri.coreVue.components.KSelect';
   import KPageContainer from 'kolibri.coreVue.components.KPageContainer';
   import PrivacyInfoModal from 'kolibri.coreVue.components.PrivacyInfoModal';
   import { ERROR_CONSTANTS } from 'kolibri.coreVue.vuex.constants';
@@ -140,14 +119,6 @@
   import PasswordTextbox from 'kolibri.coreVue.components.PasswordTextbox';
   import { redirectBrowser } from 'kolibri.utils.browser';
   import CatchErrors from 'kolibri.utils.CatchErrors';
-=======
-  import KTextbox from 'kolibri.coreVue.components.KTextbox';
-  import PrivacyInfoModal from 'kolibri.coreVue.components.PrivacyInfoModal';
-  import { ERROR_CONSTANTS } from 'kolibri.coreVue.vuex.constants';
-  import commonCoreStrings from 'kolibri.coreVue.mixins.commonCoreStrings';
-  import FacilityModal from './SignInPage/FacilityModal';
-  import getUrlParameter from './getUrlParameter';
->>>>>>> 0a7b786a
   import LanguageSwitcherFooter from './LanguageSwitcherFooter';
 
   export default {
@@ -158,14 +129,8 @@
       };
     },
     components: {
-      FacilityModal,
       KButton,
-<<<<<<< HEAD
-      KSelect,
       KPageContainer,
-=======
-      KTextbox,
->>>>>>> 0a7b786a
       LanguageSwitcherFooter,
       PrivacyInfoModal,
       GenderSelect,
@@ -182,8 +147,6 @@
         usernameValid: true,
         password: '',
         passwordValid: true,
-        selectedFacility: {},
-        facilityBlurred: false,
         formSubmitted: false,
         privacyModalVisible: false,
         gender: '',
@@ -192,7 +155,6 @@
         busy: false,
       };
     },
-<<<<<<< HEAD
     computed: {
       ...mapGetters(['facilities']),
       atFirstStep() {
@@ -204,49 +166,11 @@
           value: id,
         }));
       },
-      facilityIsInvalidText() {
-        if (this.facilityBlurred || this.formSubmitted) {
-          if (!this.selectedFacility.value) {
-            return this.$tr('required');
-=======
-    mixins: [commonCoreStrings],
-    data: () => ({
-      name: '',
-      username: '',
-      password: '',
-      confirmedPassword: '',
-      selectedFacility: {},
-      nameBlurred: false,
-      usernameBlurred: false,
-      passwordBlurred: false,
-      confirmedPasswordBlurred: false,
-      facilityBlurred: false,
-      formSubmitted: false,
-      privacyModalVisible: false,
-      facilityModalVisible: false,
-    }),
-    computed: {
-      ...mapGetters(['facilities']),
-      ...mapState('signUp', ['errors', 'busy']),
-      currentFacility() {
-        return this.facilities.find(facility => facility.id === this.$store.state.facilityId);
-      },
-      nameIsInvalidText() {
-        if (this.nameBlurred || this.formSubmitted) {
-          if (this.name === '') {
-            return this.coreString('requiredFieldLabel');
->>>>>>> 0a7b786a
-          }
-        }
-        return '';
-      },
-<<<<<<< HEAD
       firstStepIsValid() {
         return every([
           this.nameValid,
           this.usernameValid,
           this.passwordValid,
-          !this.facilityIsInvalidText,
         ]);
       },
     },
@@ -307,97 +231,9 @@
         }
       },
       submitNewFacilityUser() {
-=======
-      nameIsInvalid() {
-        return Boolean(this.nameIsInvalidText);
-      },
-      usernameDoesNotExistYet() {
-        if (this.errors.includes(ERROR_CONSTANTS.USERNAME_ALREADY_EXISTS)) {
-          return false;
-        }
-        return true;
-      },
-      usernameIsInvalidText() {
-        if (this.usernameBlurred || this.formSubmitted) {
-          if (this.username === '') {
-            return this.coreString('requiredFieldLabel');
-          }
-          if (!validateUsername(this.username) || this.errors.includes(ERROR_CONSTANTS.INVALID)) {
-            return this.coreString('usernameNotAlphaNumError');
-          }
-          if (!this.usernameDoesNotExistYet) {
-            return this.$tr('usernameAlreadyExistsError');
-          }
-        }
-        return '';
-      },
-      usernameIsInvalid() {
-        return Boolean(this.usernameIsInvalidText);
-      },
-      passwordIsInvalidText() {
-        if (this.passwordBlurred || this.formSubmitted) {
-          if (this.password === '') {
-            return this.coreString('requiredFieldLabel');
-          }
-        }
-        return '';
-      },
-      passwordIsInvalid() {
-        return Boolean(this.passwordIsInvalidText);
-      },
-      confirmedPasswordIsInvalidText() {
-        if (this.confirmedPasswordBlurred || this.formSubmitted) {
-          if (this.confirmedPassword === '') {
-            return this.coreString('requiredFieldLabel');
-          }
-          if (this.confirmedPassword !== this.password) {
-            return this.coreString('passwordsMismatchError');
-          }
-        }
-        return '';
-      },
-      confirmedPasswordIsInvalid() {
-        return Boolean(this.confirmedPasswordIsInvalidText);
-      },
-      formIsValid() {
-        return (
-          !this.nameIsInvalid &&
-          !this.usernameIsInvalid &&
-          !this.passwordIsInvalid &&
-          !this.confirmedPasswordIsInvalid
-        );
-      },
-      nextParam() {
-        // query is after hash
-        if (this.$route.query.next) {
-          return this.$route.query.next;
-        }
-        // query is before hash
-        return getUrlParameter('next');
-      },
-    },
-    beforeMount() {
-      if (!this.currentFacility) {
-        this.facilityModalVisible = true;
-      }
-    },
-    methods: {
-      ...mapActions('signUp', ['signUpNewUser']),
-      ...mapMutations('signUp', {
-        resetSignUpState: 'RESET_STATE',
-      }),
-      closeFacilityModal() {
-        this.facilityModalVisible = false;
-        this.$nextTick().then(() => {
-          this.$refs.name.focus();
-        });
-      },
-      signUp() {
->>>>>>> 0a7b786a
         this.formSubmitted = true;
         const canSubmit = this.firstStepIsValid && !this.busy;
         if (canSubmit) {
-<<<<<<< HEAD
           this.busy = true;
           SignUpResource.saveModel({
             data: {
@@ -427,18 +263,6 @@
                 this.$store.dispatch('handleApiError', error);
               }
             });
-=======
-          const payload = {
-            facility: this.currentFacility.id,
-            full_name: this.name,
-            username: this.username,
-            password: this.password,
-          };
-          if (global.oidcProviderEnabled) {
-            payload['next'] = this.nextParam;
-          }
-          this.signUpNewUser(payload);
->>>>>>> 0a7b786a
         } else {
           this.busy = false;
           this.goToFirstStep();
