--- conflicted
+++ resolved
@@ -1,26 +1,10 @@
-<<<<<<< HEAD
 const coreApp = require('kolibri');
-// const logging = require('kolibri.lib.logging');
-
 const FacilityUserResource = coreApp.resources.FacilityUserResource;
-
-// const coreActions = require('kolibri.coreVue.vuex.actions');
-// const ConditionalPromise = require('kolibri.lib.conditionalPromise');
-const constants = require('./state/constants');
-const PageNames = constants.PageNames;
-// const samePageCheckGenerator = require('kolibri.coreVue.vuex.actions').samePageCheckGenerator;
-
-
-// ================================
-// USER ACTIONS
-=======
 const PageNames = require('./state/constants').PageNames;
 const SignUpResource = require('kolibri').resources.SignUpResource;
 const coreActions = require('kolibri.coreVue.vuex.actions');
 const coreGetters = require('kolibri.coreVue.vuex.getters');
 const router = require('kolibri.coreVue.router');
-
->>>>>>> 2ff2071d
 
 function redirectToHome() {
   window.location = '/';
@@ -39,27 +23,30 @@
   });
 }
 
-function editProfile(store, profileEdits, session) {
+function editProfile(store, edits, session) {
   // payload needs username, fullname, and facility
-  const userID = profileEdits.id;
-  const savedUserModel = FacilityUserResource.getModel(userID);
-  const savedUser = savedUserModel.attributes;
+  // used to save changes to API
+  const savedUserModel = FacilityUserResource.getModel(session.user_id);
   const changedValues = {};
 
   // TODO set up core session updates
 
   // explicit checks for the only values that can be changed
-  if (profileEdits.full_name && profileEdits.full_name !== savedUser.full_name) {
-    changedValues.full_name = profileEdits.full_name;
+  if (edits.full_name && edits.full_name !== session.full_name) {
+    changedValues.full_name = edits.full_name;
   }
-  if (profileEdits.username && profileEdits.username !== savedUser.username) {
-    changedValues.username = profileEdits.username;
+  if (edits.username && edits.username !== session.username) {
+    changedValues.username = edits.username;
   }
-  if (profileEdits.password && profileEdits.password !== savedUser.password) {
-    changedValues.password = profileEdits.password;
+  if (edits.password && edits.password !== session.password) {
+    changedValues.password = edits.password;
   }
-  if (profileEdits.facility && profileEdits.facility !== savedUser.facility) {
-    changedValues.facility = profileEdits.facility;
+
+  // check to see if anything's changed and conditionally add last requirement
+  if (Object.keys(changedValues).length) {
+    changedValues.facility = session.facility_id;
+  } else {
+    return;
   }
 
   // update user object with new values
@@ -67,14 +54,29 @@
 
   savedUserModel.save(changedValues).then(userWithAttrs => {
     // dispatch changes to store
-    store.dispatch('SET_PROFILE_STATUS', 'Successful');
+    coreActions.getCurrentSession(store);
+    store.dispatch('SET_PROFILE_SUCCESS', true);
     store.dispatch('SET_PROFILE_BUSY', false);
+    store.dispatch('SET_PROFILE_EROR', false, '');
+
+  // error handling
   }, error => {
-    store.dispatch('SET_PROFILE_EROR', true);
-    // error.message doesn't exist. TODO
-    store.dispatch('SET_PROFILE_STATUS', error.message);
+    // copying logic from user-create-modal
+    function errorMessage(apiError) {
+      if (apiError.status.code === 400) {
+        // access the first apiError message
+        return Object.values(apiError.entity)[0][0];
+      } else if (apiError.status.code === 403) {
+        return apiError.entity[0];
+      }
+      return '';
+    }
+    store.dispatch('SET_PROFILE_SUCCESS', false);
+    store.dispatch('SET_PROFILE_EROR', true, errorMessage(error));
+    store.dispatch('SET_PROFILE_BUSY', false);
   });
 }
+
 function showSignIn(store) {
   const userSignedIn = coreGetters.isUserLoggedIn(store.state);
   if (userSignedIn) {
@@ -108,13 +110,6 @@
 
 
 function showProfile(store) {
-<<<<<<< HEAD
-  const pageState = {
-    busy: false,
-    statusMessage: '',
-    error: false,
-  };
-=======
   const userSignedIn = coreGetters.isUserLoggedIn(store.state);
   if (!userSignedIn) {
     router.getInstance().replace({
@@ -122,7 +117,12 @@
     });
     return;
   }
->>>>>>> 2ff2071d
+  const pageState = {
+    busy: false,
+    success: false,
+    error: false,
+    errorMessage: '',
+  };
   store.dispatch('SET_PAGE_NAME', PageNames.PROFILE);
   store.dispatch('SET_PAGE_STATE', pageState);
   store.dispatch('CORE_SET_PAGE_LOADING', false);
@@ -152,11 +152,7 @@
   showRoot,
   showSignIn,
   showSignUp,
+  signUp,
   showProfile,
-<<<<<<< HEAD
   editProfile,
-  showScratchpad,
-=======
-  signUp,
->>>>>>> 2ff2071d
 };