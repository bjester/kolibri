<template>

  <div>

    <page-header :title="content.title">
    </page-header>

    <content-renderer
      v-if="!content.assessment"
      v-show="!searchOpen"
      class="content-renderer"
      @sessionInitialized="setWasIncomplete"
      @startTracking="startTracking"
      @stopTracking="stopTracking"
      @updateProgress="updateProgress"
      :id="content.id"
      :kind="content.kind"
      :files="content.files"
      :contentId="content.content_id"
      :channelId="channelId"
      :available="content.available"
      :extraFields="content.extra_fields"
      :initSession="initSession">
      <k-button :primary="true" @click="nextContentClicked" v-if="showNextBtn" class="float" :text="$tr('nextContent')" alignment="right"/>
    </content-renderer>

    <assessment-wrapper
      v-else
      v-show="!searchOpen"
      class="content-renderer"
      @sessionInitialized="setWasIncomplete"
      @startTracking="startTracking"
      @stopTracking="stopTracking"
      @updateProgress="updateProgress"
      :id="content.id"
      :kind="content.kind"
      :files="content.files"
      :contentId="content.content_id"
      :channelId="channelId"
      :available="content.available"
      :extraFields="content.extra_fields"
      :initSession="initSession">
      <k-button :primary="true" @click="nextContentClicked" v-if="showNextBtn" class="float" :text="$tr('nextContent')" alignment="right"/>
    </assessment-wrapper>

    <p v-html="description"></p>


    <div class="metadata">
      <p v-if="content.author">
        {{ $tr('author', {author: content.author}) }}
      </p>

      <p v-if="content.license" >
        {{ $tr('license', {license: content.license}) }}

        <template v-if="content.license_description">
          <span ref="licensetooltip">
            <ui-icon icon="info_outline" :ariaLabel="$tr('licenseDescription')" class="license-tooltip"/>
          </span>

          <ui-popover trigger="licensetooltip" class="license-description">
            {{ content.license_description }}
          </ui-popover>
        </template>

      </p>

      <p v-if="content.license_owner">
        {{ $tr('copyrightHolder', {copyrightHolder: content.license_owner}) }}
      </p>
    </div>

    <download-button v-if="canDownload" :files="downloadableFiles" class="download-button"/>

    <content-card-group-carousel
      v-if="showRecommended"
      :gen-content-link="genContentLink"
      :header="recommendedText"
      :contents="recommended"/>

    <template v-if="progress >= 1 && wasIncomplete">
      <points-popup
        v-if="showPopup"
        @close="markAsComplete"
        :kind="content.next_content.kind"
        :title="content.next_content.title">
        <k-button :primary="true" slot="nextItemBtn" @click="nextContentClicked" :text="$tr('nextContent')" alignment="right"/>
      </points-popup>

      <transition v-else name="slidein" appear>
        <points-slidein @close="markAsComplete"/>
      </transition>
    </template>

  </div>

</template>


<script>

  import {
    initContentSession as initSessionAction,
    updateProgress as updateProgressAction,
    startTrackingProgress as startTracking,
    stopTrackingProgress as stopTracking,
  } from 'kolibri.coreVue.vuex.actions';
  import { PageNames, PageModes } from '../../constants';
  import { pageMode } from '../../state/getters';
  import { ContentNodeKinds } from 'kolibri.coreVue.vuex.constants';
  import { isUserLoggedIn } from 'kolibri.coreVue.vuex.getters';
  import { updateContentNodeProgress } from '../../state/actions/main';
  import pageHeader from '../page-header';
  import contentCardGroupCarousel from '../content-card-group-carousel';
  import contentRenderer from 'kolibri.coreVue.components.contentRenderer';
  import downloadButton from 'kolibri.coreVue.components.downloadButton';
  import kButton from 'kolibri.coreVue.components.kButton';
  import assessmentWrapper from '../assessment-wrapper';
  import pointsPopup from '../points-popup';
  import pointsSlidein from '../points-slidein';
  import uiPopover from 'keen-ui/src/UiPopover';
  import uiIcon from 'keen-ui/src/UiIcon';
  import markdownIt from 'markdown-it';
  import { ContentNodeKinds } from 'kolibri.coreVue.vuex.constants';

  export default {
    name: 'learnContent',
    $trs: {
      recommended: 'Recommended',
      nextContent: 'Go to next item',
      author: 'Author: {author}',
      license: 'License: {license}',
      licenseDescription: 'License description',
      copyrightHolder: 'Copyright holder: {copyrightHolder}',
    },
    data: () => ({ wasIncomplete: false }),
    computed: {
      /**
        * Detects whether an Android device is using WebView.
        * Based on https://developer.chrome.com/multidevice/user-agent#webview_user_agent
        */
      isAndroidWebView() {
        const ua = window.navigator.userAgent;
        const isAndroid = /Android/.test(ua);

        if (isAndroid) {
          const androidVersion = parseFloat(ua.match(/Android\s([0-9\.]*)/)[1]);
          const isChrome = /Chrome/.test(ua);

          // WebView UA in Lollipop and Above
          // Android >=5.0
          if (androidVersion >= 5.0 && isChrome && /wv/.test(ua)) {
            return true;
          }

          // WebView UA in KitKat to Lollipop
          // Android >= 4.4
          if (androidVersion >= 4.4 && androidVersion < 5.0 && isChrome && /Version\//.test(ua)) {
            return true;
          }

          // Old WebView UA
          // Android < 4.4
          if (androidVersion < 4.4 && /Version\//.test(ua) && /\/534.30/.test(ua)) {
            return true;
          }
        }

        return false;
      },
      canDownload() {
        if (this.content) {
<<<<<<< HEAD
          return this.content.kind !== ContentNodeKinds.EXERCISE && !this.isAndroidWebView;
=======
          return (
            this.downloadableFiles.length &&
            this.content.kind !== ContentNodeKinds.EXERCISE &&
            !this.isAndroidWebView
          );
>>>>>>> f10c4401
        }
        return false;
      },
      description() {
        if (this.content) {
          const md = new markdownIt('zero', { breaks: true });
          return md.render(this.content.description);
        }
      },
      showNextBtn() {
        return this.progress >= 1 && this.content && this.nextContentLink;
      },
      recommendedText() {
        return this.$tr('recommended');
      },
      progress() {
        if (this.isUserLoggedIn) {
          return this.summaryProgress;
        }
        return this.sessionProgress;
      },
      nextContentLink() {
        if (this.content.next_content) {
          return this.genContentLink(this.content.next_content.id, this.content.next_content.kind);
        }
        return null;
      },
      showRecommended() {
        if (this.recommended && this.pageMode === PageModes.RECOMMENDED) {
          return true;
        }
        return false;
      },
      showPopup() {
        return (
          this.content.kind === ContentNodeKinds.EXERCISE ||
          this.content.kind === ContentNodeKinds.VIDEO ||
          this.content.kind === ContentNodeKinds.AUDIO
        );
      },
      downloadableFiles() {
        return this.content.files.filter(file => file.preset !== 'Thumbnail');
      },
    },
    components: {
      pageHeader,
      contentCardGroupCarousel,
      contentRenderer,
      downloadButton,
      kButton,
      assessmentWrapper,
      pointsPopup,
      pointsSlidein,
      uiPopover,
      uiIcon,
    },
    methods: {
      nextContentClicked() {
        this.$router.push(this.nextContentLink);
      },
      setWasIncomplete() {
        this.wasIncomplete = this.progress < 1;
      },
      initSession() {
        return this.initSessionAction(this.channelId, this.contentId, this.content.kind);
      },
      updateProgress(progressPercent, forceSave = false) {
        const summaryProgress = this.updateProgressAction(progressPercent, forceSave);
        updateContentNodeProgress(this.channelId, this.contentNodeId, summaryProgress);
      },
      markAsComplete() {
        this.wasIncomplete = false;
      },
      genContentLink(id, kind) {
        if (kind === 'topic') {
          return {
            name: PageNames.TOPICS_TOPIC,
            params: { channel_id: this.channelId, id },
          };
        }
        return {
          name: PageNames.RECOMMENDED_CONTENT,
          params: { channel_id: this.channelId, id },
        };
      },
    },
    beforeDestroy() {
      this.stopTracking();
    },
    vuex: {
      getters: {
        searchOpen: state => state.searchOpen,
        content: state => state.pageState.content,
        contentId: state => state.pageState.content.content_id,
        contentNodeId: state => state.pageState.content.id,
        channelId: state => state.pageState.content.channel_id,
        pagename: state => state.pageName,
        recommended: state => state.pageState.recommended,
        summaryProgress: state => state.core.logging.summary.progress,
        sessionProgress: state => state.core.logging.session.progress,
        pageMode,
        isUserLoggedIn,
      },
      actions: {
        initSessionAction,
        updateProgressAction,
        startTracking,
        stopTracking,
      },
    },
  };

</script>


<style lang="stylus" scoped>

  @require '~kolibri.styles.definitions'

  .float
    float: right

  .metadata
    font-size: smaller

  .download-button
    display: block

  .license-tooltip
    cursor: pointer
    font-size: 1.25em
    color: $core-action-dark

  .license-description
    max-width: 300px
    padding: 1em
    font-size: smaller

</style><|MERGE_RESOLUTION|>--- conflicted
+++ resolved
@@ -171,15 +171,11 @@
       },
       canDownload() {
         if (this.content) {
-<<<<<<< HEAD
-          return this.content.kind !== ContentNodeKinds.EXERCISE && !this.isAndroidWebView;
-=======
           return (
             this.downloadableFiles.length &&
             this.content.kind !== ContentNodeKinds.EXERCISE &&
             !this.isAndroidWebView
           );
->>>>>>> f10c4401
         }
         return false;
       },
