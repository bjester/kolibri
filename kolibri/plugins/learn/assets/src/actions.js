--- conflicted
+++ resolved
@@ -87,19 +87,13 @@
 
   coreActions.setChannelInfo(store, coreApp).then(
     () => {
-<<<<<<< HEAD
-      if (store.state.core.channels.list.length) {
-        router.getInstance().replace({ // `require` hack tp avoid circular import
-=======
       const currentChannel = coreGetters.getCurrentChannelObject(store.state);
       if (currentChannel) {
-        router.replace({
->>>>>>> 4d51ca5d
+        router.getInstance().replace({
           name: constants.PageNames.EXPLORE_CHANNEL,
           params: { channel_id: currentChannel.id },
         });
       } else {
-         // `require` hack tp avoid circular import
         router.getInstance().replace({ name: constants.PageNames.CONTENT_UNAVAILABLE });
       }
     },
@@ -114,19 +108,13 @@
 
   coreActions.setChannelInfo(store, coreApp).then(
     () => {
-<<<<<<< HEAD
-      if (store.state.core.channels.list.length) {
-        router.getInstance().replace({ // `require` hack tp avoid circular import
-=======
       const currentChannel = coreGetters.getCurrentChannelObject(store.state);
       if (currentChannel) {
-        router.replace({
->>>>>>> 4d51ca5d
+        router.getInstance().replace({
           name: constants.PageNames.LEARN_CHANNEL,
           params: { channel_id: currentChannel.id },
         });
       } else {
-        // `require` hack tp avoid circular import
         router.getInstance().replace({ name: constants.PageNames.CONTENT_UNAVAILABLE });
       }
     },
