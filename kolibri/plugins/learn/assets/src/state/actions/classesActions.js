--- conflicted
+++ resolved
@@ -1,12 +1,3 @@
-<<<<<<< HEAD
-import { ContentNodeResource } from 'kolibri.resources';
-import { createTranslator } from 'kolibri.utils.i18n';
-import { handleApiError } from 'kolibri.coreVue.vuex.actions';
-import { LearnerClassroomResource, LearnerLessonResource } from '../../apiResources';
-import { ClassesPageNames } from '../../constants';
-=======
-import { ClassesPageNames } from '../../constants';
-import { LearnerClassroomResource, LearnerLessonResource } from '../../apiResources';
 import {
   ContentNodeResource,
   ContentNodeProgressResource,
@@ -15,7 +6,8 @@
 import { createTranslator } from 'kolibri.utils.i18n';
 import { handleApiError } from 'kolibri.coreVue.vuex.actions';
 import { isUserLoggedIn } from 'kolibri.coreVue.vuex.getters';
->>>>>>> 685390c8
+import { LearnerClassroomResource, LearnerLessonResource } from '../../apiResources';
+import { ClassesPageNames } from '../../constants';
 
 const translator = createTranslator('classesPageTitles', {
   allClasses: 'All classes',
@@ -98,13 +90,7 @@
         },
       });
       store.dispatch('SET_CURRENT_LESSON', lesson);
-<<<<<<< HEAD
-      return ContentNodeResource.getCollection({ in_lesson: lesson.id }).fetch();
-=======
-      return ContentNodeSlimResource.getCollection({
-        ids: lesson.resources.map(resource => resource.contentnode_id),
-      }).fetch();
->>>>>>> 685390c8
+      return ContentNodeSlimResource.getCollection({ in_lesson: lesson.id }).fetch();
     })
     .then(contentNodes => {
       const sortedContentNodes = contentNodes.sort((a, b) => {
