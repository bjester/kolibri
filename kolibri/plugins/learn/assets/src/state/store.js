
const constants = require('./constants');
const Vuex = require('vuex');
const coreState = require('core-state');

<<<<<<< HEAD
function initialState() {
  return {
    rootTopicId: global.root_node_pk,
    pageName: constants.PageNames.EXPLORE_ROOT,
    pageState: {},
    error: '',
    loading: true,
    searchOpen: false,
    searchLoading: false,
    searchState: {
      topics: [],
      contents: [],
      searchTerm: '',
    },
    currentChannelId: global.currentChannelId,
  };
}
=======
const initialState = {
  rootTopicId: global.root_node_pk,
  pageName: constants.PageNames.EXPLORE_ROOT,
  pageState: {},
  searchOpen: false,
  searchLoading: false,
  searchState: {
    topics: [],
    contents: [],
    searchTerm: '',
  },
};
>>>>>>> d2204c7c

const mutations = {
  SET_PAGE_NAME(state, name) {
    state.pageName = name;
  },
  SET_PAGE_STATE(state, pageState) {
    state.pageState = pageState;
    state.searchOpen = false;
  },
  SET_SEARCH_LOADING(state) {
    state.searchLoading = true;
  },
  SET_SEARCH_STATE(state, searchState) {
    state.searchState = searchState;
    state.searchLoading = false;
  },
  TOGGLE_SEARCH(state) {
    state.searchOpen = !state.searchOpen;
  },
};

// assigns core state and mutations
Object.assign(initialState, coreState.initialState);
Object.assign(mutations, coreState.mutations);


module.exports = new Vuex.Store({
  state: initialState,
  mutations,
});<|MERGE_RESOLUTION|>--- conflicted
+++ resolved
@@ -3,25 +3,6 @@
 const Vuex = require('vuex');
 const coreState = require('core-state');
 
-<<<<<<< HEAD
-function initialState() {
-  return {
-    rootTopicId: global.root_node_pk,
-    pageName: constants.PageNames.EXPLORE_ROOT,
-    pageState: {},
-    error: '',
-    loading: true,
-    searchOpen: false,
-    searchLoading: false,
-    searchState: {
-      topics: [],
-      contents: [],
-      searchTerm: '',
-    },
-    currentChannelId: global.currentChannelId,
-  };
-}
-=======
 const initialState = {
   rootTopicId: global.root_node_pk,
   pageName: constants.PageNames.EXPLORE_ROOT,
@@ -33,8 +14,8 @@
     contents: [],
     searchTerm: '',
   },
+  currentChannelId: global.currentChannelId,
 };
->>>>>>> d2204c7c
 
 const mutations = {
   SET_PAGE_NAME(state, name) {
