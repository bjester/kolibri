<template>

  <div v-bind:class="['toolbar-show', displayToolBar ? 'toolbar-hide' : '' ]" v-show='!searchOpen' >
    <breadcrumbs class="breadcrumbs"></breadcrumbs>
    <div :class="{ 'toggle-menu-on' : more }">
      <label for="chan-select" :class="[ more ? 'label-on' : 'visuallyhidden' ]" >{{ $tr('switchChannels') }}</label>
      <select
        class="chan-select"
        :class="[ more ? 'chan-select-mobile-location' : 'chan-select-location' ]"
        id="chan-select"
        name="chan-select"
        v-model="getCurrentChannel"
        @change="switchChannel($event)"
      >
        <option v-for="channel in getChannels" :value="channel.id">{{ channel.name }}</option>
      </select>
    </div>
    <search-button @scrolling="handleScroll" class='search-btn'>
      <svg src="../search-widget/search.svg"></svg>
    </search-button>
    <button class="more" @click="toggleMore" ><svg src="../icons/more-ver.svg"></svg></button>
  </div>

</template>


<script>

  const constants = require('../../state/constants');
  const getters = require('../../state/getters');
  const PageModes = constants.PageModes;

  module.exports = {

    $trNameSpace: 'learnToolbar',

    $trs: {
      switchChannels: 'Switch Channels',
    },

    data: () => ({
      currScrollTop: 0,
      delta: 5,
      lastScrollTop: 0,
      displayToolBar: false,
      more: false,
    }),
    components: {
      'search-widget': require('../search-widget'),
      'search-button': require('../search-widget/search-button'),
      'breadcrumbs': require('../breadcrumbs'),
    },
    computed: {
      /*
      * Get a list of channels.
      */
      getChannels() {
        return this.channelList;
      },
      /*
      * Get the current channel ID.
      */
      getCurrentChannel() {
        return this.currentChannel;
      },
      channelsExist() {
        return !((Object.keys(this.getChannels).length === 0) &&
          (this.getChannels.constructor === Object));
      },
    },
    methods: {
      handleScroll(position) {
        this.position = position;
        this.currScrollTop = position.scrollTop;

        if (Math.abs(this.lastScrollTop - this.currScrollTop) <= this.delta) {
          return;
        }

        this.more = false;

        if (this.currScrollTop > this.lastScrollTop) {
          this.displayToolBar = true;
        } else {
          this.displayToolBar = false;
        }
        this.lastScrollTop = this.currScrollTop;
      },
      /*
      * Route to selected channel.
      */
      switchChannel(event) {
        let rootPage;
        this.more = false;
        if (this.pageMode === PageModes.EXPLORE) {
          rootPage = constants.PageNames.EXPLORE_CHANNEL;
        } else {
          rootPage = constants.PageNames.LEARN_CHANNEL;
        }
        this.$router.go(
          {
            name: rootPage,
            params: {
              channel_id: event.target.value,
            },
          }
        );
      },
      toggleMore() {
        this.more = !this.more;
      },
    },
    vuex: {
      getters: {
        rootTopicId: state => state.rootTopicId,
        topic: state => state.pageState.topic,
        isRoot: (state) => state.pageState.topic.id === state.rootTopicId,
        pageMode: getters.pageMode,
        pageName: state => state.pageName,
        currentChannel: state => state.currentChannel,
        channelList: state => state.channelList,
        searchOpen: state => state.searchOpen,
      },
    },
  };

</script>


<style lang="stylus" scoped>

  @require '~core-theme.styl'
  @require '../learn.styl'

  .breadcrumbs
    position: relative
    left: 120px
    @media screen and (max-width: $portrait-breakpoint)
      left: 3rem

  .toolbar-show
    position: fixed
    left: -15px
    top: 0
    width: 100%
    height: 42px
    background: $core-bg-canvas
    z-index: 100
    transition: top 0.2s ease-in-out
    outline: 1px solid $core-bg-canvas // prevent box outline flicking on Chrome

  .toolbar-hide
    position: fixed
    left: -15px
    top: -40px

  .breadcrumbs
    left: 120px
    bottom: 22px
    position: relative
    @media screen and (max-width: $portrait-breakpoint)
      left: 1.3em

  .toggle-menu-on
    position: fixed
    display: table
    top: 3em
    right: 20px
    width: 200px
    height: 100px
    background: $core-bg-light
    border-radius: 4px
    text-align: center
    font-size: 0.9em
    color: $core-text-annotation
    box-shadow: 0 1px 4px rgba(0, 0, 0, 0.25)
    z-index: 2
    @media screen and (max-width: $portrait-breakpoint)
      right: 15px

  .toggle-menu-on::before
    content: ''
    position: absolute
    border-color: transparent transparent rgba(0, 0, 0, 0.1) transparent
    top: -11px
    border-style: solid
    border-width: 0 10px 10px 10px
    right: 9px
    margin-left: -8px

  .toggle-menu-on::after
    content: ''
    position: absolute
    border-style: solid
    border-width: 0 10px 10px 10px
    right: 9px
    margin-left: -8px
    border-color: transparent transparent #fff transparent
    top: -10px

  select:focus
    outline: $core-action-light 2px solid

  .chan-select
    z-index: 1
<<<<<<< HEAD
    width: 11em
    height: 24px
    padding: 0 0.8em
=======
    padding: 0.2em 0.8em
    padding-right: 1.8em
    min-width: 160px
>>>>>>> 8f7ce076
    color: $core-text-annotation
    font-size: 0.9rem
    border: 1px solid $core-text-annotation
    border-radius: 50px
    background: url(../icons/arrowdown.svg) no-repeat right
    background-color: $core-bg-canvas
    -webkit-appearance: none
    -moz-appearance: none
    outline: none
    @media screen and (max-width: $portrait-breakpoint)
      display: none

  .chan-select-location
    position: absolute
    top: 0.5rem
    right: 6em

  .chan-select-mobile-location
    position: relative
    display: table-cell
    margin: 0 auto
    top: 2.4em
    right: auto
    background-color: $core-bg-light

  .label-on
    position: relative
    top: 1.2rem

  .search-btn
    position: absolute
    top: 0.1rem
    right: 1.2rem
    margin-right: 1em
    z-index: 1
    @media screen and (max-width: $portrait-breakpoint)
      right: 2rem

  .more
    display: none
    @media screen and (max-width: $portrait-breakpoint)
      position: absolute
      display: block
      top: 0.3rem
      right: 0
      border: none
      z-index: 1

</style><|MERGE_RESOLUTION|>--- conflicted
+++ resolved
@@ -203,15 +203,10 @@
 
   .chan-select
     z-index: 1
-<<<<<<< HEAD
-    width: 11em
     height: 24px
-    padding: 0 0.8em
-=======
     padding: 0.2em 0.8em
     padding-right: 1.8em
     min-width: 160px
->>>>>>> 8f7ce076
     color: $core-text-annotation
     font-size: 0.9rem
     border: 1px solid $core-text-annotation
