--- conflicted
+++ resolved
@@ -81,16 +81,13 @@
     display: table
     left: -20px
     top: -40px
-<<<<<<< HEAD
   .breadcrumbs
     left: 160px
     bottom: 20px
     position: relative
     @media screen and (max-width: $portrait-breakpoint)
       left: 0
-=======
 
->>>>>>> 9bc79e7b
   .search-btn
     position: absolute
     top: 0.6rem
