--- conflicted
+++ resolved
@@ -10,7 +10,6 @@
   {% kolibri_bootstrap_model 'contentnode' 'ContentNodeResource' kwargs_channel_id=currentChannel.id kwargs_pk=currentChannel.root_pk %}
   <!-- Bootstrapping the top level topics for current channel in Explore tab. -->
   {% kolibri_bootstrap_collection 'contentnode' 'ContentNodeResource' parent=currentChannel.root_pk kwargs_channel_id=currentChannel.id %}
-<<<<<<< HEAD
   <!-- Bootstrapping the popular content recommendations in Learn tab. -->
   {% kolibri_bootstrap_collection 'contentnode' 'ContentNodeResource' popular='true' kwargs_channel_id=currentChannel.id %}
 
@@ -23,18 +22,8 @@
     {% kolibri_bootstrap_collection 'contentnode' 'ContentNodeResource' next_steps=user.id kwargs_channel_id=currentChannel.id %}
   {% endif %}
 
-  {% learn_async_assets %}
-  {% learn_assets %}
-=======
-  <!-- Bootstrapping the popular content recommendations for this user in Learn tab. -->
-  {% kolibri_bootstrap_collection 'contentnode' 'ContentNodeResource' popular=user.id kwargs_channel_id=currentChannel.id %}
-  <!-- Bootstrapping the resume content recommendations for this user in Learn tab. -->
-  {% kolibri_bootstrap_collection 'contentnode' 'ContentNodeResource' resume=user.id kwargs_channel_id=currentChannel.id %}
-  <!-- Bootstrapping the next steps content recommendations for this user in Learn tab. -->
-  {% kolibri_bootstrap_collection 'contentnode' 'ContentNodeResource' next_steps=user.id kwargs_channel_id=currentChannel.id %}
   {% cache 5000 learn_assets %}
     {% learn_async_assets %}
     {% learn_assets %}
   {% endcache %}
->>>>>>> 8905c115
 {% endblock %}