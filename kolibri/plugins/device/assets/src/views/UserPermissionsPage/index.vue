<template>

  <div>
    <h1 v-if="user === null">
      {{ $tr('userDoesNotExist') }}
    </h1>

    <template v-else>
      <div class="section user-info">
        <h1 dir="auto">
          <KLabeledIcon icon="person" :label="isCurrentUser ? $tr('you') : user.full_name" />
        </h1>

        <table>
          <tr>
            <th>
              {{ coreString('usernameLabel') }}
            </th>
            <td>{{ user.username }}</td>
          </tr>

          <tr>
            <th>
              {{ coreString('userTypeLabel') }}
            </th>
            <td>
              <UserTypeDisplay :userType="UserType(user)" />
            </td>
          </tr>

          <tr>
            <th>
              {{ coreString('facilityLabel') }}
            </th>
            <td dir="auto">
              {{ facilityName }}
            </td>
          </tr>
        </table>

      </div>

      <div class="section superuser">
        <KCheckbox
          class="super-admin-checkbox"
          :disabled="superuserDisabled"
          :label="$tr('makeSuperAdmin')"
          :checked="superuserChecked"
          @change="superuserChecked = $event"
        />
        <PermissionsIcon permissionType="SUPERUSER" class="permissions-icon" />

        <ul
          class="checkbox-description"
          :style="{
            color: superuserDisabled ? $themeTokens.textDisabled : $themeTokens.annotation
          }"
        >
          <li>{{ $tr('superAdminExplanation1') }}</li>
          <li>{{ $tr('superAdminExplanation2', { facilityName }) }}</li>
        </ul>
      </div>

      <div class="section">
        <h2>{{ coreString('devicePermissionsLabel') }}</h2>
        <KCheckbox
          :disabled="devicePermissionsDisabled"
          :label="$tr('devicePermissionsDetails')"
          :checked="devicePermissionsChecked"
          @change="devicePermissionsChecked = $event"
        />
      </div>

      <div class="buttons">
        <KButton
          :disabled="saveDisabled"
          :text="$tr('saveButton')"
          class="no-margin"
          :primary="true"
          appearance="raised-button"
          @click="save()"
        />
        <KButton
          :disabled="uiBlocked"
          :text="coreString('cancelAction')"
          :primary="false"
          appearance="flat-button"
          @click="goBack()"
        />
      </div>
<<<<<<< HEAD
      <div v-show="uiBlocked">
        {{ progressNotification }}
      </div>
      <div v-show="saveProgress === 'FAILURE'">
=======
      <div v-if="saveFailed">
>>>>>>> ed87b379
        {{ $tr('saveFailureNotification') }}
      </div>
    </template>

  </div>

</template>


<script>

  import { mapState, mapGetters, mapActions } from 'vuex';
  import commonCoreStrings from 'kolibri.coreVue.mixins.commonCoreStrings';
  import UserType from 'kolibri.utils.UserType';
  import PermissionsIcon from 'kolibri.coreVue.components.PermissionsIcon';
  import UserTypeDisplay from 'kolibri.coreVue.components.UserTypeDisplay';

  export default {
    name: 'UserPermissionsPage',
    metaInfo() {
      return {
        title: this.$tr('documentTitle', { name: this.user.full_name }),
      };
    },
    components: {
      PermissionsIcon,
      UserTypeDisplay,
    },
    mixins: [commonCoreStrings],
    data() {
      return {
        devicePermissionsChecked: undefined,
        saveFailed: false,
        superuserChecked: undefined,
        uiBlocked: false,
      };
    },
    computed: {
      ...mapGetters(['facilities']),
      ...mapState('userPermissions', ['user', 'permissions']),
      ...mapState({
        currentUsername: state => state.core.session.username,
      }),
      // IDEA Make this a core getter? Need audit
      facilityName() {
        return this.facilities.find(facility => facility.id === this.user.facility).name;
      },
      isCurrentUser() {
        return this.currentUsername === this.user.username;
      },
      superuserDisabled() {
        return this.uiBlocked || this.isCurrentUser;
      },
      saveDisabled() {
        return this.uiBlocked || this.isCurrentUser || this.permissionsAreUnchanged;
      },
      devicePermissionsDisabled() {
        return this.uiBlocked || this.superuserChecked;
      },
      // "dirty check" of permissions
      permissionsAreUnchanged() {
        return (
          this.permissions.is_superuser === this.superuserChecked &&
          this.permissions.can_manage_content === this.devicePermissionsChecked
        );
      },
    },
    watch: {
      superuserChecked(newVal, oldVal) {
        // when superuser is checked, sets all device permissions to true
        // does not set them all to false if unchecked
        if (oldVal !== undefined) {
          this.devicePermissionsChecked = newVal;
        }
      },
    },
    beforeMount() {
      this.superuserChecked = this.permissions.is_superuser;
      // ORed with is_superuser since first admin user has `can_manage_content` set to false.
      this.devicePermissionsChecked =
        this.permissions.can_manage_content || this.permissions.is_superuser;
    },
    methods: {
      ...mapActions('userPermissions', ['addOrUpdateUserPermissions']),
      save() {
        this.uiBlocked = true;
        this.addOrUpdateUserPermissions({
          userId: this.user.id,
          is_superuser: this.superuserChecked,
          can_manage_content: this.devicePermissionsChecked,
        })
          .then(() => {
<<<<<<< HEAD
            this.showSnackbarNotification('changesSaved');
            this.saveProgress = SUCCESS;
=======
            this.createSnackbar(this.$tr('permissionChangeConfirmation'));
>>>>>>> ed87b379
            this.uiBlocked = false;
            this.goBack();
          })
          .catch(() => {
            this.uiBlocked = false;
            this.saveFailed = true;
          });
      },
      goBack() {
        this.$router.push({ name: 'MANAGE_PERMISSIONS_PAGE' });
      },
      UserType,
    },
    $trs: {
      devicePermissionsDetails: {
        message: 'Can manage resources on this device',
        context:
          '\nLabel for the checkbox to confirm granting a user permissions to manage content on the device.',
      },
      documentTitle: "{ name }'s Device Permissions",
      makeSuperAdmin: 'Make super admin',
      saveButton: 'Save Changes',
      saveFailureNotification: 'There was a problem saving these changes.',
      userDoesNotExist: 'User does not exist',
      superAdminExplanation1:
        'Has all device permissions and can manage the device permissions of other users',
      superAdminExplanation2:
        "Has admin permissions for all facilities on this device, but is still a member of the facility '{facilityName}'",
      you: 'You',
    },
  };

</script>


<style lang="scss" scoped>

  .no-margin {
    margin-left: 0;
  }

  table {
    line-height: 1.5em;
    text-align: left;
    table-layout: fixed;
  }
  th {
    min-width: 112px;
  }

  .super-admin-checkbox {
    display: inline-table;
  }

  .checkbox-description {
    // visual estimate, supposed to line up with checkbox label
    padding: 0;
    margin: 0 0 0 50px;
    font-size: 12px;
  }

  .section {
    margin-bottom: 16px;
  }

  .permissions-icon {
    display: inline;
    margin-left: 8px;
  }

</style><|MERGE_RESOLUTION|>--- conflicted
+++ resolved
@@ -88,14 +88,7 @@
           @click="goBack()"
         />
       </div>
-<<<<<<< HEAD
-      <div v-show="uiBlocked">
-        {{ progressNotification }}
-      </div>
-      <div v-show="saveProgress === 'FAILURE'">
-=======
       <div v-if="saveFailed">
->>>>>>> ed87b379
         {{ $tr('saveFailureNotification') }}
       </div>
     </template>
@@ -188,12 +181,7 @@
           can_manage_content: this.devicePermissionsChecked,
         })
           .then(() => {
-<<<<<<< HEAD
             this.showSnackbarNotification('changesSaved');
-            this.saveProgress = SUCCESS;
-=======
-            this.createSnackbar(this.$tr('permissionChangeConfirmation'));
->>>>>>> ed87b379
             this.uiBlocked = false;
             this.goBack();
           })
