import store from 'kolibri.coreVue.vuex.store';
import { showDeviceInfoPage } from '../modules/deviceInfo/handlers';
import { showManagePermissionsPage } from '../modules/managePermissions/handlers';
import { showManageContentPage } from '../modules/manageContent/handlers';
import { showUserPermissionsPage } from '../modules/userPermissions/handlers';
import { PageNames } from '../constants';
<<<<<<< HEAD
import DeleteExportChannelsPage from '../views/ManageContentPage/DeleteExportChannelsPage';
import RearrangeChannelsPage from '../views/RearrangeChannelsPage';
=======
import DeviceInfoPage from '../views/DeviceInfoPage';
import DeviceSettingsPage from '../views/DeviceSettingsPage';
import ManageContentPage from '../views/ManageContentPage';
import ManagePermissionsPage from '../views/ManagePermissionsPage';
import UserPermissionsPage from '../views/UserPermissionsPage';
import withAuthMessage from '../views/withAuthMessage';
>>>>>>> be534de0
import wizardTransitionRoutes from './wizardTransitionRoutes';

function hideLoadingScreen() {
  store.commit('CORE_SET_PAGE_LOADING', false);
}

const routes = [
  {
    path: '/',
    redirect: '/content',
  },
  {
    path: '/welcome',
    redirect: () => {
      store.commit('SET_WELCOME_MODAL_VISIBLE', true);
      return '/content';
    },
  },
  {
    name: PageNames.MANAGE_CONTENT_PAGE,
    component: withAuthMessage(ManageContentPage, 'contentManager'),
    path: '/content',
    handler: ({ name }) => {
      store.dispatch('preparePage', { name });
      showManageContentPage(store).then(hideLoadingScreen);
    },
  },
  {
    name: PageNames.MANAGE_PERMISSIONS_PAGE,
    component: withAuthMessage(ManagePermissionsPage, 'superuser'),
    path: '/permissions',
    handler: ({ name }) => {
      store.dispatch('preparePage', { name });
      showManagePermissionsPage(store).then(hideLoadingScreen);
    },
  },
  {
    name: PageNames.USER_PERMISSIONS_PAGE,
<<<<<<< HEAD
=======
    component: withAuthMessage(UserPermissionsPage, 'superuser'),
>>>>>>> be534de0
    path: '/permissions/:userId',
    handler: ({ params, name }) => {
      store.dispatch('preparePage', { name });
      showUserPermissionsPage(store, params.userId);
    },
  },
  {
    name: PageNames.DEVICE_INFO_PAGE,
    component: withAuthMessage(DeviceInfoPage, 'contentManager'),
    path: '/info',
    handler: ({ name }) => {
      store.dispatch('preparePage', { name });
      showDeviceInfoPage(store).then(hideLoadingScreen);
    },
  },
  {
    name: PageNames.DEVICE_SETTINGS_PAGE,
    component: withAuthMessage(DeviceSettingsPage, 'admin'),
    path: '/settings',
    handler: ({ name }) => {
      store.dispatch('preparePage', { name });
      hideLoadingScreen();
    },
  },
  {
    name: 'DELETE_CHANNELS',
    path: '/content/delete_channels',
    component: DeleteExportChannelsPage,
    props: {
      actionType: 'delete',
    },
    handler() {
      store.dispatch('preparePage', { name: 'DELETE_CHANNELS' });
      hideLoadingScreen();
    },
  },
  {
    name: 'EXPORT_CHANNELS',
    path: '/content/export_channels',
    component: DeleteExportChannelsPage,
    props: {
      actionType: 'export',
    },
    handler({ name }) {
      store.dispatch('preparePage', { name });
      hideLoadingScreen();
    },
  },
  {
    name: 'REARRANGE_CHANNELS',
    path: '/content/rearrange_channels',
    component: RearrangeChannelsPage,
    handler({ name }) {
      store.dispatch('preparePage', { name });
    },
  },
  {
    name: 'MANAGE_TASKS',
    path: '/content/manage_tasks',
    component: DeleteExportChannelsPage,
    props: {
      actionType: 'export',
    },
    handler({ name }) {
      store.dispatch('preparePage', { name });
    },
  },
  ...wizardTransitionRoutes,
  {
    path: '/content/*',
    redirect: '/content',
  },
];

export default routes;<|MERGE_RESOLUTION|>--- conflicted
+++ resolved
@@ -4,17 +4,14 @@
 import { showManageContentPage } from '../modules/manageContent/handlers';
 import { showUserPermissionsPage } from '../modules/userPermissions/handlers';
 import { PageNames } from '../constants';
-<<<<<<< HEAD
 import DeleteExportChannelsPage from '../views/ManageContentPage/DeleteExportChannelsPage';
 import RearrangeChannelsPage from '../views/RearrangeChannelsPage';
-=======
 import DeviceInfoPage from '../views/DeviceInfoPage';
 import DeviceSettingsPage from '../views/DeviceSettingsPage';
 import ManageContentPage from '../views/ManageContentPage';
 import ManagePermissionsPage from '../views/ManagePermissionsPage';
 import UserPermissionsPage from '../views/UserPermissionsPage';
 import withAuthMessage from '../views/withAuthMessage';
->>>>>>> be534de0
 import wizardTransitionRoutes from './wizardTransitionRoutes';
 
 function hideLoadingScreen() {
@@ -53,10 +50,7 @@
   },
   {
     name: PageNames.USER_PERMISSIONS_PAGE,
-<<<<<<< HEAD
-=======
     component: withAuthMessage(UserPermissionsPage, 'superuser'),
->>>>>>> be534de0
     path: '/permissions/:userId',
     handler: ({ params, name }) => {
       store.dispatch('preparePage', { name });
@@ -84,19 +78,19 @@
   {
     name: 'DELETE_CHANNELS',
     path: '/content/delete_channels',
-    component: DeleteExportChannelsPage,
+    component: withAuthMessage(DeleteExportChannelsPage, 'contentManager'),
     props: {
       actionType: 'delete',
     },
-    handler() {
-      store.dispatch('preparePage', { name: 'DELETE_CHANNELS' });
+    handler({ name }) {
+      store.dispatch('preparePage', { name });
       hideLoadingScreen();
     },
   },
   {
     name: 'EXPORT_CHANNELS',
     path: '/content/export_channels',
-    component: DeleteExportChannelsPage,
+    component: withAuthMessage(DeleteExportChannelsPage, 'contentManager'),
     props: {
       actionType: 'export',
     },
@@ -108,7 +102,7 @@
   {
     name: 'REARRANGE_CHANNELS',
     path: '/content/rearrange_channels',
-    component: RearrangeChannelsPage,
+    component: withAuthMessage(RearrangeChannelsPage, 'contentManager'),
     handler({ name }) {
       store.dispatch('preparePage', { name });
     },
@@ -116,7 +110,7 @@
   {
     name: 'MANAGE_TASKS',
     path: '/content/manage_tasks',
-    component: DeleteExportChannelsPage,
+    component: withAuthMessage(DeleteExportChannelsPage, 'contentManager'),
     props: {
       actionType: 'export',
     },
