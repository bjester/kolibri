import store from 'kolibri.coreVue.vuex.store';
import { showDeviceInfoPage } from '../modules/deviceInfo/handlers';
import { showManagePermissionsPage } from '../modules/managePermissions/handlers';
import { showManageContentPage } from '../modules/manageContent/handlers';
import { showUserPermissionsPage } from '../modules/userPermissions/handlers';
import { PageNames } from '../constants';
import DeleteExportChannelsPage from '../views/ManageContentPage/DeleteExportChannelsPage';
import wizardTransitionRoutes from './wizardTransitionRoutes';

function hideLoadingScreen() {
  store.commit('CORE_SET_PAGE_LOADING', false);
}

const routes = [
  {
    path: '/',
    redirect: '/content',
  },
  {
    path: '/welcome',
    redirect: () => {
      store.commit('SET_WELCOME_MODAL_VISIBLE', true);
      return '/content';
    },
  },
  {
    name: PageNames.MANAGE_CONTENT_PAGE,
    path: '/content',
    handler: ({ name }) => {
      store.dispatch('preparePage', { name });
      showManageContentPage(store).then(hideLoadingScreen);
    },
  },
  {
    name: PageNames.MANAGE_PERMISSIONS_PAGE,
    path: '/permissions',
    handler: ({ name }) => {
      store.dispatch('preparePage', { name });
      showManagePermissionsPage(store).then(hideLoadingScreen);
    },
  },
  {
    name: PageNames.USER_PERMISSIONS_PAGE,
    path: '/permissions/:userId',
    handler: ({ params, name }) => {
      store.dispatch('preparePage', { name });
      showUserPermissionsPage(store, params.userId);
    },
  },
  {
    name: PageNames.DEVICE_INFO_PAGE,
    path: '/info',
    handler: ({ name }) => {
      store.dispatch('preparePage', { name });
      showDeviceInfoPage(store).then(hideLoadingScreen);
    },
  },
  {
    name: PageNames.DEVICE_SETTINGS_PAGE,
    path: '/settings',
    handler: ({ name }) => {
      store.dispatch('preparePage', { name });
      hideLoadingScreen();
    },
  },
  {
<<<<<<< HEAD
    name: 'DELETE_CHANNELS',
    path: '/content/delete_channels',
    component: DeleteExportChannelsPage,
    props: {
      actionType: 'delete',
    },
    handler() {
      store.dispatch('preparePage', { name: 'DELETE_CHANNELS' });
      hideLoadingScreen();
    },
  },
  {
    name: 'EXPORT_CHANNELS',
    path: '/content/export_channels',
    component: DeleteExportChannelsPage,
    props: {
      actionType: 'export',
    },
    handler() {
      store.dispatch('preparePage', { name: 'EXPORT_CHANNELS' });
      hideLoadingScreen();
    },
  },
  {
    name: 'REARRANGE_CHANNELS',
    path: '/content/rearrange_channels',
    component: DeleteExportChannelsPage,
    props: {
      actionType: 'export',
    },
  },
  {
    name: 'MANAGE_TASKS',
    path: '/content/manage_tasks',
    component: DeleteExportChannelsPage,
    props: {
      actionType: 'export',
    },
    handler() {
      store.dispatch('preparePage', { name: 'REARRANGE_CHANNELS' });
=======
    name: PageNames.REARRANGE_CHANNELS,
    path: '/rearrange_channels',
    handler: ({ name }) => {
      store.dispatch('preparePage', { name });
>>>>>>> 9f5e8896
      hideLoadingScreen();
    },
  },
  ...wizardTransitionRoutes,
  {
    path: '/content/*',
    redirect: '/content',
  },
];

export default routes;<|MERGE_RESOLUTION|>--- conflicted
+++ resolved
@@ -64,7 +64,6 @@
     },
   },
   {
-<<<<<<< HEAD
     name: 'DELETE_CHANNELS',
     path: '/content/delete_channels',
     component: DeleteExportChannelsPage,
@@ -105,13 +104,6 @@
     },
     handler() {
       store.dispatch('preparePage', { name: 'REARRANGE_CHANNELS' });
-=======
-    name: PageNames.REARRANGE_CHANNELS,
-    path: '/rearrange_channels',
-    handler: ({ name }) => {
-      store.dispatch('preparePage', { name });
->>>>>>> 9f5e8896
-      hideLoadingScreen();
     },
   },
   ...wizardTransitionRoutes,
