<template>

  <div class="lesson-summary">
    <div class="lesson-summary-header">
      <div class="lesson-summary-header-title-block">
        <content-icon
          kind="lesson"
          class="title-lesson-icon"
        />
        <h1 class="lesson-summary-header-title">
          {{ lessonTitle }}
        </h1>
      </div>
      <div class="lesson-summary-header-options">
        <k-dropdown-menu
          :text="$tr('options')"
          :options="lessonOptions"
          @select="handleSelectOption"
        />
      </div>
    </div>
    <div>
      <dl>
        <dt>
          {{ $tr('status') }}
          <core-info-icon
            :iconAriaLabel="$tr('lessonStatusDescription')"
            :tooltipText="$tr('statusTooltipText')"
            tooltipPosition="bottom left"
          />
        </dt>
        <dd>
          <status-icon :active="lessonActive" />
          <k-button
            appearance="basic-link"
            class="change-status-button"
            :text="$tr('changeLessonStatus')"
            @click="currentAction=LessonActions.CHANGE_STATUS"
          />
        </dd>

        <dt>
          {{ $tr('description') }}
        </dt>
        <dd>
          {{ lessonDescription || $tr('noDescription') }}
        </dd>

        <dt>
          {{ $tr('recipients') }}
        </dt>
        <dd>
          <template v-if="!lessonAssignments.length">
            {{ this.$tr('noOne') }}
          </template>
          <template v-else-if="lessonIsAssignedToClass(lessonAssignments)">
            {{ this.$tr('entireClass') }}
          </template>
          <ul
            v-else
            class="group-list"
          >
            <li
              class="group-list-item"
              v-for="assignment in lessonAssignments"
              :key="assignment.id"
            >
              <span>{{ getGroupName(assignment) }}</span>
            </li>
          </ul>
        </dd>
      </dl>

      <div class="resource-list">
        <div class="resource-list-header">
          <div class="resource-list-header-title-block">
            <h2 class="resource-list-header-title">{{ $tr('resources') }}</h2>
          </div>
          <div class="resource-list-header-add-resource-button">
            <k-router-link
              :to="lessonSelectionRootPage"
              :text="$tr('addResourcesButtonPrompt')"
              :primary="true"
              appearance="raised-button"
            />
          </div>
        </div>
      </div>

      <resource-list-table v-if="lessonResources.length" />

      <p v-else class="no-resources-message">
        {{ $tr('noResourcesInLesson') }}
      </p>

      <manage-lesson-modals
        :currentAction="currentAction"
        @cancel="currentAction=null"
      />
    </div>

  </div>

</template>


<script>

  import kDropdownMenu from 'kolibri.coreVue.components.kDropdownMenu';
  import ResourceListTable from './ResourceListTable';
  import kButton from 'kolibri.coreVue.components.kButton';
  import kRouterLink from 'kolibri.coreVue.components.kRouterLink';
  import map from 'lodash/map';
  import ManageLessonModals from '../ManageLessonModals';
  import { LessonActions, CollectionTypes } from '../../../lessonsConstants';
  import StatusIcon from '../../StatusIcon';
  import contentIcon from 'kolibri.coreVue.components.contentIcon';
  import CoreInfoIcon from 'kolibri.coreVue.components.CoreInfoIcon';
  import { selectionRootLink } from '../lessonsRouterUtils';

  export default {
    name: 'lessonSummaryPage',
    components: {
      kDropdownMenu,
      ResourceListTable,
      ManageLessonModals,
      StatusIcon,
      contentIcon,
      kButton,
      kRouterLink,
<<<<<<< HEAD
      CoreInfoIcon,
      coreTable,
      progressBar,
=======
      InfoIcon,
>>>>>>> e97174d8
    },
    data() {
      return {
        currentAction: null,
      };
    },
    computed: {
      lessonOptions() {
        return map(this.actionsToLabelMap, (label, action) => ({
          label: this.$tr(label),
          action,
        }));
      },
      actionsToLabelMap() {
        return {
          [LessonActions.EDIT_DETAILS]: 'editLessonDetails',
          [LessonActions.COPY]: 'copyLesson',
          [LessonActions.DELETE]: 'deleteLesson',
        };
      },
      LessonActions() {
        return LessonActions;
      },
      lessonSelectionRootPage() {
        return selectionRootLink({ lessonId: this.lessonId, classId: this.classId });
      },
    },
    methods: {
      handleSelectOption({ action }) {
        this.currentAction = action;
      },
      lessonIsAssignedToClass(assignments) {
        return (
          assignments.length === 1 && assignments[0].collection_kind === CollectionTypes.CLASSROOM
        );
      },
      getGroupName(assignment) {
        return this.learnerGroups.find(lg => lg.id === assignment.collection).name;
      },
    },
    vuex: {
      getters: {
        // IDEA refactor, make actions get all this information themselves.
        classId: state => state.classId,
        lessonId: state => state.pageState.currentLesson.id,
        lessonTitle: state => state.pageState.currentLesson.title,
        lessonActive: state => state.pageState.currentLesson.is_active,
        lessonDescription: state => state.pageState.currentLesson.description,
        lessonAssignments: state => state.pageState.currentLesson.lesson_assignments,
        lessonResources: state => state.pageState.currentLesson.resources,
        learnerGroups: state => state.pageState.learnerGroups,
      },
    },
    $trs: {
      // TODO make labels more semantic
      active: 'Active',
      changeLessonStatus: 'Change',
      copyLesson: 'Copy lesson',
      deleteLesson: 'Delete',
      description: 'Description',
      editLessonDetails: 'Edit details',
      entireClass: 'Entire class',
      numberOfGroups: '{count, number, integer} {count, plural, one {group} other {groups}}',
      noOne: 'No one',
      inactive: 'Inactive',
      lessonStatusDescription: 'Lesson status description',
      noDescription: 'No description',
      noResourcesInLesson: 'No resources in this lesson',
      options: 'Options',
      resources: 'Resources',
      status: 'Status',
      statusTooltipText: 'Active: learners can see lesson. Inactive: hidden from learners.',
      recipients: 'Recipients',
      addResourcesButtonPrompt: 'Add resources',
    },
  };

</script>


<style lang="stylus" scoped>

  @require '~kolibri.styles.definitions'
  $table-header-size = 12px


  .lesson-summary-header
    // maintaining a simple right/left alignment in a single text-line without floats. Simple RTL
    display: table
    width: 100%

    &-title
      display: inline-block

      &-block
        display: table-cell
        text-align: left

    &-options
      display: table-cell
      text-align: right

  // TODO use classes
  dt
    color: $core-text-annotation // same as table header
    font-size: $table-header-size
    margin-top: 16px
    margin-bottom: 16px

  dd
    margin-left: 0
    margin-bottom: 1.5em

  .group-list
    margin: 0
    padding: 0
    &-item
      margin: 0
      list-style: none
      display: inline
      &:not(:last-child)::after
        content: ', '

  .title-lesson-icon
    display: inline-block
    font-size: 1.8em
    margin-right: 0.5em
    >>>.ui-icon
      vertical-align: bottom

  .change-status-button
    vertical-align: sub // hack for now
    margin-left: 0.5em


  .resource-list-header
    // TODO use shared class or mixin
    // maintaining a simple right/left alignment in a single text-line without floats. Simple RTL
    display: table
    width: 100%

    &-title
      display: inline-block
      font-size: 1em

      &-block
        display: table-cell
        text-align: left

    &-add-resource-button
      display: table-cell
      text-align: right

  .no-resources-message
    text-align: center
    padding: 48px 0

</style><|MERGE_RESOLUTION|>--- conflicted
+++ resolved
@@ -128,13 +128,7 @@
       contentIcon,
       kButton,
       kRouterLink,
-<<<<<<< HEAD
       CoreInfoIcon,
-      coreTable,
-      progressBar,
-=======
-      InfoIcon,
->>>>>>> e97174d8
     },
     data() {
       return {
