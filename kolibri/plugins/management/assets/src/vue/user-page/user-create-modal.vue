--- conflicted
+++ resolved
@@ -104,7 +104,6 @@
       font-weight: bold
     label
       position: relative
-<<<<<<< HEAD
       cursor: pointer
     select
       width: 100%
@@ -132,9 +131,7 @@
     &:hover
       border-color: transparent
       color: $core-action-light
-=======
   .add-user-button
     width: 100%
->>>>>>> 559e224f
 
 </style>