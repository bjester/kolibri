--- conflicted
+++ resolved
@@ -9,32 +9,16 @@
 
         <div class="user-field">
           <label for="name">Name</label>
-<<<<<<< HEAD
-          <input type="text" class="add-form" id="name" autocomplete="name"  autofocus="true" required v-model="full_name">
-=======
           <input @focus="clearErrorMessage" type="text" class="add-form" id="name" autocomplete="name"  autofocus="true" required v-model="full_name">
->>>>>>> 5ff0a3a6
         </div>
 
         <div class="user-field">
           <label for="username">Username</label>
-<<<<<<< HEAD
-          <input type="text" class="add-form" autocomplete="username" id="username" required v-model="username">
-=======
           <input @focus="clearErrorMessage" type="text" class="add-form" autocomplete="username" id="username" required v-model="username">
->>>>>>> 5ff0a3a6
         </div>
 
         <div class="user-field">
           <label for="password">Password</label>
-<<<<<<< HEAD
-          <input type="password" class="add-form" id="password" required v-model="password">
-        </div>
-
-        <div class="user-field">
-          <label for="user-role"><span class="visuallyhidden">User Role</span></label>
-          <select v-model="role" id="user-role">
-=======
           <input @focus="clearErrorMessage" type="password" class="add-form" id="password" required v-model="password">
         </div>
 
@@ -46,7 +30,6 @@
         <div class="user-field">
           <label for="user-role"><span class="visuallyhidden">User Role</span></label>
           <select @focus="clearErrorMessage" v-model="role" id="user-role">
->>>>>>> 5ff0a3a6
           <option value="learner" selected> Learner </option>
           <option value="admin"> Admin </option>
           </select>
@@ -55,11 +38,7 @@
       </div>
 
       <div class="footer" slot="footer">
-<<<<<<< HEAD
-        <p v-if="errorMessage">{{errorMessage}}</p>
-=======
         <p class="error-message" v-if="errorMessage">{{errorMessage}}</p>
->>>>>>> 5ff0a3a6
         <button class="create-btn" type="button" @click="createNewUser">Create Account</button>
       </div>
 
@@ -85,10 +64,7 @@
       return {
         username: '',
         password: '',
-<<<<<<< HEAD
-=======
         passwordConfirm: '',
->>>>>>> 5ff0a3a6
         full_name: '',
         role: 'learner',
         errorMessage: '',
@@ -98,28 +74,6 @@
       createNewUser() {
         const newUser = {
           username: this.username,
-<<<<<<< HEAD
-          password: this.password,
-          full_name: this.full_name,
-          facility: this.facility,
-        };
-        // using promise to ensure that the user is created before closing
-        this.createUser(newUser, this.role).then(
-          () => {
-            this.full_name = '';
-            this.username = '';
-            this.password = '';
-            this.$refs.modal.closeModal();
-          }).catch((error) => {
-            if (error.status.code === 409) {
-              this.errorMessage = error.entity;
-            } else if (error.status.code === 403) {
-              this.errorMessage = error.entity;
-            } else {
-              this.errorMessage = `Whoops! Something went wrong.`;
-            }
-          });
-=======
           full_name: this.full_name,
           facility: this.facility,
         };
@@ -150,7 +104,6 @@
       },
       clearErrorMessage() {
         this.errorMessage = '';
->>>>>>> 5ff0a3a6
       },
     },
     vuex: {
@@ -216,11 +169,8 @@
 
   .add-user-button
     width: 100%
-<<<<<<< HEAD
-=======
 
   .error-message
     color: $core-text-alert
->>>>>>> 5ff0a3a6
 
 </style>