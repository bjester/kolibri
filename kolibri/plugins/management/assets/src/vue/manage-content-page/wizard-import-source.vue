--- conflicted
+++ resolved
@@ -5,24 +5,6 @@
     :enablebgclickcancel="false"
     @cancel="cancelImportExportWizard"
   >
-<<<<<<< HEAD
-    <div>
-      <div class="main">
-        <div class="button-wrapper">
-          <icon-button class="large-icon-button" bottomtext="Internet" @click="showImportNetworkWizard">
-            <svg height="50" width="50" src="./world.svg"></svg>
-          </icon-button>
-          <icon-button class="large-icon-button" bottomtext="Local Drives" @click="showImportLocalWizard">
-            <svg height="50" width="50" src="./storage.svg"></svg>
-          </icon-button>
-        </div>
-      </div>
-      <div class="buttons">
-        <button class="text-only-buttons" @click="cancelImportExportWizard">
-          Cancel
-        </button>
-      </div>
-=======
     <div class="main">
       <div class="lg-button-wrapper">
         <icon-button class="large-icon-button" bottomtext="Internet" @click="showImportNetworkWizard">
@@ -35,7 +17,6 @@
       <button class="cancel-btn" @click="cancelImportExportWizard">
         Cancel
       </button>
->>>>>>> 187373c1
     </div>
   </core-modal>
 
@@ -65,11 +46,7 @@
 
 <style lang="stylus" scoped>
 
-<<<<<<< HEAD
   @require '~kolibri/styles/coreTheme'
-=======
-  @require '~core-theme.styl'
->>>>>>> 187373c1
 
   .main
     text-align: center
@@ -80,21 +57,11 @@
     height: 120px
     margin: 0.6em
 
-<<<<<<< HEAD
-  .button-wrapper
-    margin-top: 2em
-    margin-bottom: 1em
-
-  .buttons
-    margin: 1em
-    text-align: center
-=======
   .lg-button-wrapper
     margin: 4em 0
 
   .cancel-btn
     margin-bottom: 2em
->>>>>>> 187373c1
 
   .text-only-buttons
     height: 36px
