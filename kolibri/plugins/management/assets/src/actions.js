--- conflicted
+++ resolved
@@ -231,15 +231,9 @@
     samePageCheckGenerator(store),
     ([users, singleClass]) => {
       const pageState = {
-<<<<<<< HEAD
-        modalShown: null,
+        modalShown: false,
         classes: [singleClass],
-        users: users.map(_userState),
-=======
-        modalShown: false,
-        classes: [cl],
         classUsers: users.map(_userState),
->>>>>>> b1951505
       };
       store.dispatch('SET_PAGE_STATE', pageState);
       store.dispatch('CORE_SET_PAGE_LOADING', false);
