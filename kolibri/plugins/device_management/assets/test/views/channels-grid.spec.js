--- conflicted
+++ resolved
@@ -98,35 +98,14 @@
       .spyOn(wrapper.vm, 'triggerChannelDeleteTask')
       .mockImplementation(() => {});
     const { channelListItems, deleteChannelModal } = getElements(wrapper);
-<<<<<<< HEAD
-    return wrapper.vm
-      .$nextTick()
-      .then(() => {
-        const items = channelListItems();
-        const dropdownMenu = items.at(0).find({ name: 'kDropdownMenu' });
-        dropdownMenu.vm.$emit('select', { value: 'DELETE_CHANNEL' });
-        return wrapper.vm.$nextTick();
-      })
-      .then(() => {
-        deleteModal = deleteChannelModal();
-        expect(deleteModal.isVueInstance()).toEqual(true);
-        const deleteButton = deleteModal.find('button[name="submit"]');
-        expect(deleteButton.text().trim()).toEqual('Delete');
-        deleteButton.trigger('click');
-        wrapper.vm.$nextTick(() => {
-          sinon.assert.calledWith(deleteActionStub, 'visible_channel');
-        });
-      });
-=======
     const items = channelListItems();
     const dropdownMenu = items.at(0).find({ name: 'kDropdownMenu' });
     dropdownMenu.vm.$emit('select', { value: 'DELETE_CHANNEL' });
     deleteModal = deleteChannelModal();
     expect(deleteModal.isVueInstance()).toEqual(true);
-    const deleteButton = deleteModal.find('button[name="confirm"]');
+    const deleteButton = deleteModal.find('button[name="submit"]');
     expect(deleteButton.text().trim()).toEqual('Delete');
     deleteButton.trigger('click');
     expect(deleteActionStub).toHaveBeenCalledWith('visible_channel');
->>>>>>> a0ef52de
   });
 });