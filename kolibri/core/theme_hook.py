--- conflicted
+++ resolved
@@ -5,19 +5,12 @@
 import logging
 import os
 
-<<<<<<< HEAD
 from abc import abstractproperty
 
 from kolibri.plugins import hooks
 import kolibri
 from django.utils.six.moves.urllib import parse
-=======
->>>>>>> 0b67b18f
 from django.conf import settings
-from django.utils.six.moves.urllib import parse
-
-import kolibri
-from kolibri.plugins import hooks
 
 logger = logging.getLogger(__name__)
 
