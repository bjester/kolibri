--- conflicted
+++ resolved
@@ -54,11 +54,6 @@
 
     @patch("django.utils.six.moves.input", new=lambda x: "yes")
     def test_setup_no_headers_bad_user_good_user(self):
-<<<<<<< HEAD
-        utils.input = mock.MagicMock(name='input', return_value='yes')
-        models_that_should_get_deleted = deprovision.MODELS_TO_DELETE + [auth_models.FacilityUser, auth_models.Facility]
-        models_that_should_remain = [content_models.LocalFile, content_models.ContentNode, content_models.File, content_models.AssessmentMetaData]
-=======
         deprovision.input = mock.MagicMock(name="input", return_value="yes")
         models_that_should_get_deleted = deprovision.MODELS_TO_DELETE + [
             auth_models.FacilityUser,
@@ -70,7 +65,6 @@
             content_models.File,
             content_models.AssessmentMetaData,
         ]
->>>>>>> c76e59d9
         assert count_instances(models_that_should_get_deleted) > 0
         assert count_instances(models_that_should_remain) > 0
         call_command("deprovision")
