--- conflicted
+++ resolved
@@ -4,11 +4,7 @@
     <nav-bar>
       <slot name="nav"></slot>
     </nav-bar>
-<<<<<<< HEAD
-    <div class='main-wrapper' v-scroll='onScroll'>
-=======
     <div class='main-wrapper' v-scroll='onScroll' v-if='!loading'>
->>>>>>> 9968a988
       <error-box v-show='error'></error-box>
       <slot name="above"></slot>
       <main role="main" class="page-content">
