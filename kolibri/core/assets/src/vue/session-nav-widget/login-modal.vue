<template>

  <div>
    <modal>
      <div class="title" aria-label="Log into Kolibri" slot="header">
        <div class="login-brand-box">
          <img src="./icons/kolibri-logo.svg" :alt="kolibriLogo">
          <p id="login-brand">{{ $tr('kolibri') }}</p>
        </div>
      </div>
      <div slot="body">
        <div v-if="wrongCreds">
<<<<<<< HEAD
          <h1>{{ $tr('logInError') }}</h1>
          <span aria-live="polite">{{ $tr('validationError') }}<br>{{ $tr('tryAgain') }}</span>
=======
          <h1>Log-in Error</h1>
          <span aria-live="polite">Incorrect username or password.<br>Please try again!</span>
>>>>>>> 9fb6d7e9
        </div>
        <input type="text" class="login-form login-username" v-model="username_entered" :placeholder="userName" v-on:keyup.enter="userLogin" :aria-label="userName" v-el:usernamefield autofocus>
        <input type="password" class="login-form login-password" v-model="password_entered" :placeholder="password" v-on:keyup.enter="userLogin" :aria-label="password">
        <button class="login-button" @click="userLogin">{{ $tr('logIn') }}</button>
      </div>
      <div slot="footer"></div>
      <div slot="openbtn" @click="clearForm">
        <svg id="person" role="presentation" height="40" width="40" viewbox="0 0 24 24" src="./icons/person.svg"></svg>
        <div class="label">{{ $tr('logIn') }}</div>
      </div>
    </modal>
  </div>

</template>


<script>

  const actions = require('../../core-actions');

  module.exports = {
    $trNameSpace: 'sessionWidget',
    $trs: {
      logIn: 'Log In',
      kolibri: 'Kolibri',
      kolibriLogo: 'Kolibri logo',
      logInError: 'Log In Error!',
      validationError: 'Incorrect username or password.',
      tryAgain: 'Please try again!',
      userName: 'Username',
      password: 'Password',
    },
    computed: {
      kolibriLogo() {
        return this.$tr('kolibriLogo');
      },
      userName() {
        return this.$tr('userName');
      },
      password() {
        return this.$tr('password');
      },
    },
    components: {
      modal: require('../modal/index.vue'),
    },
    data: () => ({
      username_entered: '',
      password_entered: '',
    }),
    methods: {
      userLogin() {
        const payload = {
          username: this.username_entered,
          password: this.password_entered,
        };
        this.login(this.Kolibri, payload);
        /* This is to offset race condition issues */
        window.setTimeout(this.retry, 100);
      },
      clearForm() {
        this.$els.usernamefield.focus();
        this.username_entered = '';
        this.password_entered = '';
      },
      /* Puts focus on username field if wrong credentials are given */
      retry() {
        if (this.wrongCreds) {
          this.clearForm();
        }
      },
      /* If admin logs in, sends them to the manage tab */
    },
    vuex: {
      getters: {
        kind: state => state.core.session.kind,
        wrongCreds: state => state.core.session.error === '401',
        modalstate: state => state.core.login_modal_state,
      },
      actions: {
        login: actions.kolibriLogin,
      },
    },
  };

</script>


<style lang="stylus" scoped>

  @require '~core-theme.styl'
  @require '~nav-bar-item.styl'

  h1
    font-size: 1.1em

  #person
    fill: $core-action-normal
    transition: all 0.2s ease
    &:hover
      fill: $core-action-dark

  #test
    background: #000000

  .login-button
    width: 300px
    display: block
    margin: 20px auto
    padding: 8px
    background: $core-action-normal
    color: white
    font-size: 16px
    transition: 0.15s
    &:hover
      background: $core-action-dark
      padding: 8px

  .login-brand-box
    text-align: center
    margin: 15px 5px auto
    img, p
      display: inline-block
    img
      max-width: 100px
      height: auto
      position: relative
      top: 20px
      right: 10px

  #login-brand
    font-size: 50px
    letter-spacing: 0.1em
    font-weight: 100
    color: $core-action-normal
    margin-bottom: 15px

  .login-form
    width: 300px
    margin: 0 auto
    display: block
    padding: 5px 30px
    letter-spacing: 0.08em
    border: none
    border-bottom: 1px solid $core-text-default
    height: 30px
    &:focus
      outline: none
      border-bottom: 3px solid $core-action-normal

  .login-username
    margin: 30px auto
    background: url('./icons/user.svg') no-repeat 8px 6px
    transition: all 0.15s
    &:focus
      background: url('./icons/user-active.svg') no-repeat 8px 6px

  .login-password
    background: url('./icons/password.svg') no-repeat 7px 3px
    transition: all 0.15s
    &:focus
      background: url('./icons/password-active.svg') no-repeat 7px 3px

</style><|MERGE_RESOLUTION|>--- conflicted
+++ resolved
@@ -2,7 +2,7 @@
 
   <div>
     <modal>
-      <div class="title" aria-label="Log into Kolibri" slot="header">
+      <div class="title" :aria-label="$tr('title')" slot="header">
         <div class="login-brand-box">
           <img src="./icons/kolibri-logo.svg" :alt="kolibriLogo">
           <p id="login-brand">{{ $tr('kolibri') }}</p>
@@ -10,13 +10,8 @@
       </div>
       <div slot="body">
         <div v-if="wrongCreds">
-<<<<<<< HEAD
           <h1>{{ $tr('logInError') }}</h1>
           <span aria-live="polite">{{ $tr('validationError') }}<br>{{ $tr('tryAgain') }}</span>
-=======
-          <h1>Log-in Error</h1>
-          <span aria-live="polite">Incorrect username or password.<br>Please try again!</span>
->>>>>>> 9fb6d7e9
         </div>
         <input type="text" class="login-form login-username" v-model="username_entered" :placeholder="userName" v-on:keyup.enter="userLogin" :aria-label="userName" v-el:usernamefield autofocus>
         <input type="password" class="login-form login-password" v-model="password_entered" :placeholder="password" v-on:keyup.enter="userLogin" :aria-label="password">
@@ -40,10 +35,11 @@
   module.exports = {
     $trNameSpace: 'sessionWidget',
     $trs: {
+      title: 'Log in to Kolibri',
       logIn: 'Log In',
       kolibri: 'Kolibri',
       kolibriLogo: 'Kolibri logo',
-      logInError: 'Log In Error!',
+      logInError: 'Log-in Error',
       validationError: 'Incorrect username or password.',
       tryAgain: 'Please try again!',
       userName: 'Username',
