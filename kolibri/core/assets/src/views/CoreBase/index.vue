--- conflicted
+++ resolved
@@ -288,7 +288,6 @@
       throttledHandleScroll() {
         return throttle(this.handleScroll);
       },
-<<<<<<< HEAD
       showNotification() {
         if (
           (this.isAdmin || this.isSuperuser) &&
@@ -315,7 +314,7 @@
           linkText: notification.i18n[languageCode].link_text,
           linkUrl: notification.link_url,
         };
-=======
+      },
       contentComponentName() {
         return this.$slots.default[0].context.$options.name;
       },
@@ -324,7 +323,6 @@
           return this.$router.getRouteDefinition(this.contentComponentName).path;
         }
         return '';
->>>>>>> 9cdaae86
       },
     },
     methods: {
