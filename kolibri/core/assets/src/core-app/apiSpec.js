--- conflicted
+++ resolved
@@ -67,13 +67,10 @@
 import * as client from './client';
 import * as i18n from '../utils/i18n';
 import * as browser from '../utils/browser';
-<<<<<<< HEAD
 import uiAlert from 'keen-ui/src/UiAlert';
 import tetherDrop from 'tether-drop';
 import tetherTooltip from 'tether-tooltip';
-=======
 import appBar from '../views/app-bar';
->>>>>>> 410796ac
 
 export default {
   client,
@@ -124,13 +121,9 @@
       kCheckbox,
       kRadioButton,
       kFilterTextbox,
-<<<<<<< HEAD
       kSelect,
       uiAlert,
-=======
-      languageSwitcher,
       appBar,
->>>>>>> 410796ac
     },
     router,
     mixins: {
