import logging
import os

from django.core.management import call_command
from le_utils.constants import content_kinds
from sqlalchemy import select

from .annotation import CONTENT_APP_NAME
from .sqlalchemybridge import Bridge
from kolibri.core.content.constants.schema_versions import CURRENT_SCHEMA_VERSION
from kolibri.core.content.models import ContentNode
from kolibri.core.content.models import File
from kolibri.core.content.models import LocalFile
from kolibri.core.content.utils import annotation
from kolibri.core.content.utils import channel_import
from kolibri.core.content.utils import paths
from kolibri.core.content.utils.channels import get_mounted_drive_by_id
from kolibri.core.tasks.exceptions import UserCancelledError
from kolibri.core.tasks.utils import get_current_job


logger = logging.getLogger(__name__)


def diff_stats(channel_id, method, drive_id=None, baseurl=None):
    """
    Download the channel database to an upgraded path.
    Annotate the local file availability of the upgraded channel db.
    Calculate diff stats comparing default db and annotated channel db.
    """
    # upgraded content database path
    source_path = paths.get_upgrade_content_database_file_path(channel_id)
    # annotated db to be used for calculating diff stats
    destination_path = paths.get_annotated_content_database_file_path(channel_id)
    try:
        if method == "network":
            call_command(
                "importchannel", "network", channel_id, baseurl=baseurl, no_upgrade=True
            )
        elif method == "disk":
            drive = get_mounted_drive_by_id(drive_id)
<<<<<<< HEAD
            call_command("importchannel", "disk", channel_id, drive, no_upgrade=True)
=======
            call_command(
                "importchannel", "disk", channel_id, drive.datafolder, no_upgrade=True,
            )
>>>>>>> 6c78598f

        # create all fields/tables at the annotated destination db, based on the current schema version
        bridge = Bridge(
            sqlite_file_path=destination_path, schema_version=CURRENT_SCHEMA_VERSION
        )
        bridge.Base.metadata.create_all(bridge.engine)

        # initialize import manager based on annotated destination path, pulling from source db path
        import_manager = channel_import.initialize_import_manager(
            channel_id,
            cancel_check=False,
            source=source_path,
            destination=destination_path,
        )

        # import channel data from source db path
        import_manager.import_channel_data()
        import_manager.end()

        # annotate file availability on destination db
        annotation.set_local_file_availability_from_disk(destination=destination_path)
        # get the diff count between whats on the default db and the annotated db
        new_resources_count = count_new_resources_available_for_import(
            destination_path, channel_id
        )
        # get the count for leaf nodes which are in the default db, but not in the annotated db
        resources_to_be_deleted_count = count_removed_resources(
            destination_path, channel_id
        )
        # get the ids of leaf nodes which are now incomplete due to missing local files
        updated_resources_ids = automatically_updated_resource_ids(
            destination_path, channel_id
        )
        # remove the annotated database
        try:
            os.remove(destination_path)
        except OSError as e:
            logger.info(
                "Tried to remove {}, but exception {} occurred.".format(
                    destination_path, e
                )
            )
        # annotate job metadata with diff stats
        job = get_current_job()
        if job:
            job.extra_metadata["new_resources_count"] = new_resources_count
            job.extra_metadata[
                "deleted_resources_count"
            ] = resources_to_be_deleted_count
            job.extra_metadata["updated_node_ids"] = updated_resources_ids
            job.save_meta()

    except UserCancelledError:
        # remove the annotated database
        try:
            os.remove(destination_path)
        except OSError:
            pass
        raise


def count_new_resources_available_for_import(destination, channel_id):
    """
    Queries the destination db to get the count of leaf nodes.
    Subtract by the count of leaf nodes on default db to get the number of new resources.
    """
    bridge = Bridge(app_name=CONTENT_APP_NAME, sqlite_file_path=destination)
    ContentNodeClass = bridge.get_class(ContentNode)
    leaf_node_counts = (
        bridge.session.query(ContentNodeClass.id)
        .filter(
            ContentNodeClass.channel_id == channel_id,
            ContentNodeClass.kind != content_kinds.TOPIC,
        )
        .count()
    )
    return max(
        leaf_node_counts
        - ContentNode.objects.filter(channel_id=channel_id)
        .exclude(kind=content_kinds.TOPIC)
        .count(),
        0,
    )


def count_removed_resources(destination, channel_id):
    """
    Queries the destination db to get the leaf node ids.
    Subtract available leaf nodes count on default db by available leaf nodes based on destination db leaf node ids.
    """
    bridge = Bridge(app_name=CONTENT_APP_NAME, sqlite_file_path=destination)
    ContentNodeClass = bridge.get_class(ContentNode)
    leaf_node_ids = [
        i
        for i, in bridge.session.query(ContentNodeClass.id)
        .filter(
            ContentNodeClass.channel_id == channel_id,
            ContentNodeClass.kind != content_kinds.TOPIC,
        )
        .all()
    ]
    return (
        ContentNode.objects.filter(channel_id=channel_id, available=True)
        .exclude(kind=content_kinds.TOPIC)
        .count()
        - ContentNode.objects.filter_by_uuids(leaf_node_ids, validate=False)
        .filter(available=True, channel_id=channel_id)
        .count()
    )


def automatically_updated_resource_ids(destination, channel_id):
    """
    Queries the destination db to get the leaf node ids, where local file objects are unavailable.
    Get the available node ids related to those missing file objects.
    """
    bridge = Bridge(app_name=CONTENT_APP_NAME, sqlite_file_path=destination)
    FileClass = bridge.get_class(File)
    LocalFileClass = bridge.get_class(LocalFile)
    # get unavailable local file ids on the destination db
    unavailable_local_file_ids_statement = select([LocalFileClass.id]).where(
        LocalFileClass.available == False  # noqa
    )
    # get the Contentnode ids where File objects are missing in the destination db
    contentnode_ids = [
        i
        for i, in bridge.session.query(FileClass.contentnode_id)
        .filter(FileClass.local_file_id.in_(unavailable_local_file_ids_statement))
        .distinct()
        .all()
    ]
    return (
        ContentNode.objects.filter_by_uuids(contentnode_ids, validate=False)
        .filter(available=True, channel_id=channel_id)
        .values_list("id", flat=True)
    )<|MERGE_RESOLUTION|>--- conflicted
+++ resolved
@@ -39,13 +39,9 @@
             )
         elif method == "disk":
             drive = get_mounted_drive_by_id(drive_id)
-<<<<<<< HEAD
-            call_command("importchannel", "disk", channel_id, drive, no_upgrade=True)
-=======
             call_command(
                 "importchannel", "disk", channel_id, drive.datafolder, no_upgrade=True,
             )
->>>>>>> 6c78598f
 
         # create all fields/tables at the annotated destination db, based on the current schema version
         bridge = Bridge(
