import datetime
import logging
import os

from django.db import connection
from le_utils.constants import content_kinds
from sqlalchemy import and_
from sqlalchemy import exists
from sqlalchemy import func
from sqlalchemy import select
from sqlalchemy.exc import DatabaseError

from .channels import get_channel_ids_for_content_database_dir
from .paths import get_content_database_file_path
from .paths import get_content_file_name
from .paths import get_content_storage_file_path
from .sqlalchemybridge import Bridge
from kolibri.core.content.apps import KolibriContentConfig
from kolibri.core.content.errors import InvalidStorageFilenameError
from kolibri.core.content.models import ChannelMetadata
from kolibri.core.content.models import ContentNode
from kolibri.core.content.models import File
from kolibri.core.content.models import LocalFile
from kolibri.core.content.serializers import _files_for_nodes
from kolibri.core.content.serializers import _total_file_size
from kolibri.core.content.utils.paths import get_content_database_dir_path
from kolibri.core.device.models import ContentCacheKey

logger = logging.getLogger(__name__)

CONTENT_APP_NAME = KolibriContentConfig.label

CHUNKSIZE = 10000


def update_channel_metadata():
    """
    If we are potentially moving from a version of Kolibri that did not import its content data,
    scan through the content database folder for all channel content databases,
    and pull the data from each database if we have not already imported it.
    Additionally, fix any potential issues that might be in the current content database from bugs
    in a previous version.
    """
    from .channel_import import (
        import_channel_from_local_db,
        InvalidSchemaVersionError,
        FutureSchemaError,
    )

    channel_ids = get_channel_ids_for_content_database_dir(
        get_content_database_dir_path()
    )
    for channel_id in channel_ids:
        if not ChannelMetadata.objects.filter(id=channel_id).exists():
            try:
                import_channel_from_local_db(channel_id)
                annotate_content(channel_id)
            except (InvalidSchemaVersionError, FutureSchemaError):
<<<<<<< HEAD
                logger.warning(
                    "Tried to import channel {channel_id}, but database file was incompatible".format(
                        channel_id=channel_id
                    )
                )
=======
                logger.warning("Tried to import channel {channel_id}, but database file was incompatible".format(channel_id=channel_id))
            except DatabaseError:
                logger.warning("Tried to import channel {channel_id}, but database file was corrupted.".format(channel_id=channel_id))
>>>>>>> abecb96b
    fix_multiple_trees_with_id_one()
    connection.close()


def fix_multiple_trees_with_id_one():
    # Do a check for improperly imported ContentNode trees
    # These trees have been naively imported, and so there are multiple trees
    # with tree_ids set to 1. Just check the root nodes to reduce the query size.
    tree_id_one_channel_ids = ContentNode.objects.filter(
        parent=None, tree_id=1
    ).values_list("channel_id", flat=True)
    if len(tree_id_one_channel_ids) > 1:
        logger.warning("Improperly imported channels discovered")
        # There is more than one channel with a tree_id of 1
        # Find which channel has the most content nodes, and then delete and reimport the rest.
        channel_sizes = {}
        for channel_id in tree_id_one_channel_ids:
            channel_sizes[channel_id] = ContentNode.objects.filter(
                channel_id=channel_id
            ).count()
        # Get sorted list of ids by increasing number of nodes
        sorted_channel_ids = sorted(channel_sizes, key=channel_sizes.get)
        # Loop through all but the largest channel, delete and reimport
        count = 0
        from .channel_import import import_channel_from_local_db

        for channel_id in sorted_channel_ids[:-1]:
            # Double check that we have a content db to import from before deleting any metadata
            if os.path.exists(get_content_database_file_path(channel_id)):
                logger.warning(
                    "Deleting and reimporting channel metadata for {channel_id}".format(
                        channel_id=channel_id
                    )
                )
                ChannelMetadata.objects.get(
                    id=channel_id
                ).delete_content_tree_and_files()
                import_channel_from_local_db(channel_id)
                logger.info(
                    "Successfully reimported channel metadata for {channel_id}".format(
                        channel_id=channel_id
                    )
                )
                count += 1
            else:
                logger.warning(
                    "Attempted to reimport channel metadata for channel {channel_id} but no content database found".format(
                        channel_id=channel_id
                    )
                )
        if count:
            logger.info(
                "Successfully reimported channel metadata for {count} channels".format(
                    count=count
                )
            )
        failed_count = len(sorted_channel_ids) - 1 - count
        if failed_count:
            logger.warning(
                "Failed to reimport channel metadata for {count} channels".format(
                    count=failed_count
                )
            )


def set_leaf_node_availability_from_local_file_availability(channel_id):
    bridge = Bridge(app_name=CONTENT_APP_NAME)

    ContentNodeTable = bridge.get_table(ContentNode)
    FileTable = bridge.get_table(File)
    LocalFileTable = bridge.get_table(LocalFile)

    connection = bridge.get_connection()

    file_statement = (
        select([LocalFileTable.c.available])
        .where(FileTable.c.local_file_id == LocalFileTable.c.id)
        .limit(1)
    )

    logger.info("Setting availability of File objects based on LocalFile availability")

    connection.execute(
        FileTable.update()
        .values(available=file_statement)
        .execution_options(autocommit=True)
    )

    contentnode_statement = (
        select([FileTable.c.contentnode_id])
        .where(
            and_(
                FileTable.c.available == True,  # noqa
                FileTable.c.supplementary == False,
            )
        )
        .where(ContentNodeTable.c.id == FileTable.c.contentnode_id)
    )

    logger.info(
        "Setting availability of non-topic ContentNode objects based on File availability"
    )

    connection.execute(
        ContentNodeTable.update()
        .where(
            and_(
                ContentNodeTable.c.kind != content_kinds.TOPIC,
                ContentNodeTable.c.channel_id == channel_id,
            )
        )
        .values(available=exists(contentnode_statement))
        .execution_options(autocommit=True)
    )

    bridge.end()


def mark_local_files_as_unavailable(checksums):
    mark_local_files_availability(checksums, False)


def mark_local_files_as_available(checksums):
    """
    Shortcut method to update database if we are sure that the files are available.
    Can be used after successful downloads to flag availability without having to do expensive disk reads.
    """
    mark_local_files_availability(checksums, True)


def mark_local_files_availability(checksums, availability):
    if checksums:
        bridge = Bridge(app_name=CONTENT_APP_NAME)

        LocalFileClass = bridge.get_class(LocalFile)

        logger.info(
            "Setting availability to {availability} of {number} LocalFile objects based on passed in checksums".format(
                number=len(checksums), availability=availability
            )
        )

        for i in range(0, len(checksums), CHUNKSIZE):
            bridge.session.bulk_update_mappings(
                LocalFileClass,
                (
                    {"id": checksum, "available": availability}
                    for checksum in checksums[i : i + CHUNKSIZE]
                ),
            )
            bridge.session.flush()

        bridge.session.commit()

        bridge.end()


def set_local_file_availability_from_disk(checksums=None):
    bridge = Bridge(app_name=CONTENT_APP_NAME)

    LocalFileClass = bridge.get_class(LocalFile)

    if checksums is None:
        logger.info(
            "Setting availability of LocalFile objects based on disk availability"
        )
        files = bridge.session.query(
            LocalFileClass.id, LocalFileClass.available, LocalFileClass.extension
        ).all()
    elif type(checksums) == list:
        logger.info(
            "Setting availability of {number} LocalFile objects based on disk availability".format(
                number=len(checksums)
            )
        )
        files = (
            bridge.session.query(
                LocalFileClass.id, LocalFileClass.available, LocalFileClass.extension
            )
            .filter(LocalFileClass.id.in_(checksums))
            .all()
        )
    else:
        logger.info(
            "Setting availability of LocalFile object with checksum {checksum} based on disk availability".format(
                checksum=checksums
            )
        )
        files = [bridge.session.query(LocalFileClass).get(checksums)]

    checksums_to_set_available = []
    checksums_to_set_unavailable = []
    for file in files:
        try:
            # Update if the file exists, *and* the localfile is set as unavailable.
            if os.path.exists(
                get_content_storage_file_path(get_content_file_name(file))
            ):
                if not file.available:
                    checksums_to_set_available.append(file.id)
            # Update if the file does not exist, *and* the localfile is set as available.
            else:
                if file.available:
                    checksums_to_set_unavailable.append(file.id)
        except InvalidStorageFilenameError:
            continue

    bridge.end()

    mark_local_files_as_available(checksums_to_set_available)
    mark_local_files_as_unavailable(checksums_to_set_unavailable)


def recurse_availability_up_tree(channel_id):
    bridge = Bridge(app_name=CONTENT_APP_NAME)

    ContentNodeClass = bridge.get_class(ContentNode)

    ContentNodeTable = bridge.get_table(ContentNode)

    connection = bridge.get_connection()

    node_depth = bridge.session.query(func.max(ContentNodeClass.level)).scalar()

    logger.info(
        "Setting availability of ContentNode objects with children for {levels} levels".format(
            levels=node_depth
        )
    )

    child = ContentNodeTable.alias()

    # start a transaction

    trans = connection.begin()
    # Go from the deepest level to the shallowest
    start = datetime.datetime.now()
    for level in range(node_depth, 0, -1):

        available_nodes = select([child.c.available]).where(
            and_(
                child.c.available == True,  # noqa
                ContentNodeTable.c.id == child.c.parent_id,
            )
        )

        logger.info(
            "Setting availability of ContentNode objects with children for level {level}".format(
                level=level
            )
        )
        # Only modify topic availability here
        connection.execute(
            ContentNodeTable.update()
            .where(
                and_(
                    ContentNodeTable.c.level == level - 1,
                    ContentNodeTable.c.channel_id == channel_id,
                    ContentNodeTable.c.kind == content_kinds.TOPIC,
                )
            )
            .values(available=exists(available_nodes))
        )

    # commit the transaction
    trans.commit()

    elapsed = datetime.datetime.now() - start
    logger.debug("Availability annotation took {} seconds".format(elapsed.seconds))

    bridge.end()


def topic_coach_content_annotation(channel_id):
    bridge = Bridge(app_name=CONTENT_APP_NAME)

    ContentNodeClass = bridge.get_class(ContentNode)

    ContentNodeTable = bridge.get_table(ContentNode)

    connection = bridge.get_connection()

    node_depth = bridge.session.query(func.max(ContentNodeClass.level)).scalar()

    logger.info(
        "Setting totals of coach content ContentNode objects with children for {levels} levels".format(
            levels=node_depth
        )
    )

    child = ContentNodeTable.alias()

    # start a transaction

    trans = connection.begin()
    # Go from the deepest level to the shallowest
    start = datetime.datetime.now()
    for level in range(node_depth, 0, -1):

        available_nodes = select([child.c.available]).where(
            and_(
                child.c.available == True,  # noqa
                ContentNodeTable.c.id == child.c.parent_id,
            )
        )

        # Create an expression that will resolve a boolean value for all the available children
        # of a content node, whereby if they all have coach_content flagged on them, it will be true,
        # but otherwise false.
        # Everything after the select statement should be identical to the available_nodes expression above.
        if bridge.engine.name == "sqlite":
            coach_content_nodes = select([func.min(child.c.coach_content)]).where(
                and_(
                    child.c.available == True,  # noqa
                    ContentNodeTable.c.id == child.c.parent_id,
                )
            )
        elif bridge.engine.name == "postgresql":
            coach_content_nodes = select([func.bool_and(child.c.coach_content)]).where(
                and_(
                    child.c.available == True,  # noqa
                    ContentNodeTable.c.id == child.c.parent_id,
                )
            )

        logger.info(
            "Setting totals of coach content ContentNode objects with children for level {level}".format(
                level=level
            )
        )

        # Update all ContentNodes
        connection.execute(
            ContentNodeTable.update()
            .where(
                and_(
                    # In this level
                    ContentNodeTable.c.level == level - 1,
                    # In this channel
                    ContentNodeTable.c.channel_id == channel_id,
                    # That are topics, and that have children that are flagged as available, with the coach content expression above
                    ContentNodeTable.c.kind == content_kinds.TOPIC,
                )
            )
            .where(exists(available_nodes))
            .values(coach_content=coach_content_nodes)
        )

    # commit the transaction
    trans.commit()

    elapsed = datetime.datetime.now() - start
    logger.debug(
        "Topic coach content annotation took {} seconds".format(elapsed.seconds)
    )

    bridge.end()


def update_content_metadata(channel_id):
    set_leaf_node_availability_from_local_file_availability(channel_id)
    recurse_availability_up_tree(channel_id)
    topic_coach_content_annotation(channel_id)
    calculate_channel_fields(channel_id)
    ContentCacheKey.update_cache_key()


def annotate_content(channel_id, checksums=None):
    if checksums is None:
        set_local_file_availability_from_disk()
    else:
        mark_local_files_as_available(checksums)

    update_content_metadata(channel_id)


def calculate_channel_fields(channel_id):
    channel = ChannelMetadata.objects.get(id=channel_id)
    calculate_published_size(channel)
    calculate_total_resource_count(channel)
    calculate_included_languages(channel)
    calculate_next_order(channel)


def calculate_published_size(channel):
    content_nodes = ContentNode.objects.filter(channel_id=channel.id)
    channel.published_size = _total_file_size(
        _files_for_nodes(content_nodes).filter(available=True)
    )
    channel.save()


def calculate_total_resource_count(channel):
    content_nodes = ContentNode.objects.filter(channel_id=channel.id)
    channel.total_resource_count = (
        content_nodes.filter(available=True)
        .exclude(kind=content_kinds.TOPIC)
        .dedupe_by_content_id()
        .count()
    )
    channel.save()


def calculate_included_languages(channel):
    content_nodes = ContentNode.objects.filter(
        channel_id=channel.id, available=True
    ).exclude(lang=None)
    languages = content_nodes.order_by("lang").values_list("lang", flat=True).distinct()
    channel.included_languages.add(*list(languages))


def calculate_next_order(channel):
    latest_order = ChannelMetadata.objects.latest("order").order
    if latest_order is None:
        channel.order = 1
    else:
        channel.order = latest_order + 1
    channel.save()<|MERGE_RESOLUTION|>--- conflicted
+++ resolved
@@ -56,17 +56,9 @@
                 import_channel_from_local_db(channel_id)
                 annotate_content(channel_id)
             except (InvalidSchemaVersionError, FutureSchemaError):
-<<<<<<< HEAD
-                logger.warning(
-                    "Tried to import channel {channel_id}, but database file was incompatible".format(
-                        channel_id=channel_id
-                    )
-                )
-=======
                 logger.warning("Tried to import channel {channel_id}, but database file was incompatible".format(channel_id=channel_id))
             except DatabaseError:
                 logger.warning("Tried to import channel {channel_id}, but database file was corrupted.".format(channel_id=channel_id))
->>>>>>> abecb96b
     fix_multiple_trees_with_id_one()
     connection.close()
 
