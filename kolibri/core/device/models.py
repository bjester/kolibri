--- conflicted
+++ resolved
@@ -79,11 +79,8 @@
     allow_guest_access = models.BooleanField(default=True)
     allow_peer_unlisted_channel_import = models.BooleanField(default=False)
     allow_learner_unassigned_resource_access = models.BooleanField(default=True)
-<<<<<<< HEAD
     name = models.CharField(max_length=50, default=get_device_hostname)
-=======
     allow_other_browsers_to_connect = models.NullBooleanField(null=True)
->>>>>>> 4b06b41b
 
     def save(self, *args, **kwargs):
         self.pk = 1
