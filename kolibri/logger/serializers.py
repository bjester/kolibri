--- conflicted
+++ resolved
@@ -7,11 +7,7 @@
     class Meta:
         model = ContentSessionLog
         fields = ('pk', 'user', 'content_id', 'channel_id', 'start_timestamp',
-<<<<<<< HEAD
-                  'completion_timestamp', 'kind', 'extra_fields')
-=======
                   'end_timestamp', 'time_spent', 'kind', 'extra_fields')
->>>>>>> bc4602c3
 
 
 class ContentSummaryLogSerializer(serializers.ModelSerializer):
