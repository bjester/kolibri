--- conflicted
+++ resolved
@@ -51,13 +51,6 @@
     """
     user = models.ForeignKey(FacilityUser, blank=True, null=True)
     content_id = UUIDField(db_index=True)
-<<<<<<< HEAD
-    channel_id = UUIDField(db_index=True)
-    start_timestamp = models.DateTimeField(auto_now_add=True)
-    completion_timestamp = models.DateTimeField(blank=True, null=True)
-    kind = models.CharField(max_length=200, blank=True)  # indicates how extra_fields should be interpreted
-    extra_fields = models.TextField(blank=True)
-=======
     channel_id = UUIDField()
     start_timestamp = models.DateTimeField()
     end_timestamp = models.DateTimeField(blank=True, null=True)
@@ -65,8 +58,6 @@
     progress = models.FloatField(default=0, validators=[MinValueValidator(0)])
     kind = models.CharField(max_length=200)
     extra_fields = models.TextField(default="{}")
->>>>>>> bc4602c3
-
 
 class ContentSummaryLog(BaseLogModel):
     """
