"""
This app is intended to provide the core functionality for tracking user
engagement with content and Kolibri in general. As such, it is intended
to store details of user interactions with content, a summary of those
interactions, interactions with the software in general, as well as user
feedback on the content and the software.
"""

from __future__ import unicode_literals

from django.core.validators import MaxValueValidator, MinValueValidator
from django.db import models
from kolibri.auth.constants import role_kinds
from kolibri.auth.models import AbstractFacilityDataModel, Facility, FacilityUser
from kolibri.auth.permissions.base import RoleBasedPermissions
from kolibri.auth.permissions.general import IsOwn
from kolibri.content.models import UUIDField

from .permissions import AnonymousUsersCanWriteAnonymousLogs


class BaseLogModel(AbstractFacilityDataModel):

    permissions = (
        AnonymousUsersCanWriteAnonymousLogs() |
        IsOwn() |
        RoleBasedPermissions(
            target_field="user",
            can_be_created_by=(role_kinds.ADMIN,),
            can_be_read_by=(role_kinds.ADMIN, role_kinds.COACH),
            can_be_updated_by=(role_kinds.ADMIN,),
            can_be_deleted_by=(role_kinds.ADMIN,),
        )
    )

    class Meta:
        abstract = True

    def infer_dataset(self):
        if self.user:
            return self.user.dataset
        else:
            facility = Facility.get_default_facility()
            assert facility, "Before you can save logs, you must have a facility"
            return facility.dataset


class ContentSessionLog(BaseLogModel):
    """
    This model provides a record of interactions with a content item within a single visit to that content page.
    """
    user = models.ForeignKey(FacilityUser, blank=True, null=True)
    content_id = UUIDField(db_index=True)
    channel_id = UUIDField()
    start_timestamp = models.DateTimeField()
    end_timestamp = models.DateTimeField(blank=True, null=True)
    time_spent = models.FloatField(help_text="(in seconds)", default=0.0, validators=[MinValueValidator(0)])
    progress = models.FloatField(default=0, validators=[MinValueValidator(0)])
    kind = models.CharField(max_length=200)
    extra_fields = models.TextField(default="{}")
<<<<<<< HEAD
=======

>>>>>>> 5eaeef2c

class ContentSummaryLog(BaseLogModel):
    """
    This model provides a summary of all interactions a user has had with a content item.
    """
    user = models.ForeignKey(FacilityUser)
    content_id = UUIDField(db_index=True)
    channel_id = UUIDField()
    start_timestamp = models.DateTimeField()
    end_timestamp = models.DateTimeField(blank=True, null=True)
    completion_timestamp = models.DateTimeField(blank=True, null=True)
    time_spent = models.FloatField(help_text="(in seconds)", default=0.0, validators=[MinValueValidator(0)])
    progress = models.FloatField(default=0, validators=[MinValueValidator(0), MaxValueValidator(1)])
    kind = models.CharField(max_length=200)
    extra_fields = models.TextField(default="{}")


class ContentRatingLog(BaseLogModel):
    """
    This model provides a record of user feedback on a content item.
    """
    user = models.ForeignKey(FacilityUser, blank=True, null=True)
    content_id = UUIDField(db_index=True)
    channel_id = UUIDField()
    quality = models.IntegerField(blank=True, null=True, validators=[MinValueValidator(1), MaxValueValidator(5)])
    ease = models.IntegerField(blank=True, null=True, validators=[MinValueValidator(1), MaxValueValidator(5)])
    learning = models.IntegerField(blank=True, null=True, validators=[MinValueValidator(1), MaxValueValidator(5)])
    feedback = models.TextField(blank=True)


class UserSessionLog(BaseLogModel):
    """
    This model provides a record of a user session in Kolibri.
    """
    user = models.ForeignKey(FacilityUser)
    channels = models.TextField(blank=True)
    start_timestamp = models.DateTimeField(auto_now_add=True)
    completion_timestamp = models.DateTimeField(blank=True, null=True)
    pages = models.TextField(blank=True)<|MERGE_RESOLUTION|>--- conflicted
+++ resolved
@@ -58,10 +58,7 @@
     progress = models.FloatField(default=0, validators=[MinValueValidator(0)])
     kind = models.CharField(max_length=200)
     extra_fields = models.TextField(default="{}")
-<<<<<<< HEAD
-=======
 
->>>>>>> 5eaeef2c
 
 class ContentSummaryLog(BaseLogModel):
     """
