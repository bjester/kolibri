from kolibri.auth.api import KolibriAuthPermissions, KolibriAuthPermissionsFilter
from kolibri.auth.models import Classroom, LearnerGroup
from kolibri.content.api import OptionalPageNumberPagination
from rest_framework import filters, viewsets

from .models import ContentRatingLog, ContentSessionLog, ContentSummaryLog, UserSessionLog
from .serializers import ContentRatingLogSerializer, ContentSessionLogSerializer, ContentSummaryLogSerializer, UserSessionLogSerializer


<<<<<<< HEAD
class BaseLogFilter(filters.FilterSet):
    facility = filters.django_filters.MethodFilter()
    classroom = filters.django_filters.MethodFilter()
    learner_group = filters.django_filters.MethodFilter()

    # Only device owner (superuser) can filter by facilities
    def filter_facility(self, queryset, value):
        return queryset.filter(user__facility_id=value)

    def filter_classroom(self, queryset, value):
        classroom_members_pks = Classroom.objects.get(pk=value).get_members().values_list("id", flat=True)
        return queryset.filter(user__pk__in=list(classroom_members_pks))

    def filter_learner_group(self, queryset, value):
        learnergroup_members_pks = LearnerGroup.objects.get(pk=value).get_members().values_list("id", flat=True)
        return queryset.filter(user__pk__in=list(learnergroup_members_pks))


class ContentInteractionLogFilter(BaseLogFilter):

    class Meta:
        model = ContentInteractionLog
        fields = ['user_id']


class ContentInteractionLogViewSet(viewsets.ModelViewSet):
    permission_classes = (KolibriAuthPermissions,)
    filter_backends = (KolibriAuthPermissionsFilter, filters.DjangoFilterBackend)
    queryset = ContentInteractionLog.objects.all()
    serializer_class = ContentInteractionLogSerializer
    pagination_class = OptionalPageNumberPagination
    filter_class = ContentInteractionLogFilter


class ContentSummaryLogFilter(BaseLogFilter):

    class Meta:
        model = ContentSummaryLog
        fields = ['user_id']
=======
class ContentSessionLogFilter(filters.FilterSet):

    class Meta:
        model = ContentSessionLog
        fields = ['user_id', 'content_id']


class ContentSessionLogViewSet(viewsets.ModelViewSet):
    permission_classes = (KolibriAuthPermissions,)
    filter_backends = (KolibriAuthPermissionsFilter, filters.DjangoFilterBackend)
    queryset = ContentSessionLog.objects.all()
    serializer_class = ContentSessionLogSerializer
    pagination_class = OptionalPageNumberPagination
    filter_class = ContentSessionLogFilter


class ContentSummaryFilter(filters.FilterSet):

    class Meta:
        model = ContentSummaryLog
        fields = ['user_id', 'content_id']
>>>>>>> 8b81ef9d


class ContentSummaryLogViewSet(viewsets.ModelViewSet):
    permission_classes = (KolibriAuthPermissions,)
    filter_backends = (KolibriAuthPermissionsFilter, filters.DjangoFilterBackend)
    queryset = ContentSummaryLog.objects.all()
    serializer_class = ContentSummaryLogSerializer
    pagination_class = OptionalPageNumberPagination
<<<<<<< HEAD
    filter_class = ContentSummaryLogFilter


class ContentRatingLogFilter(BaseLogFilter):

    class Meta:
        model = ContentRatingLog
        fields = ['user_id']
=======
    filter_class = ContentSummaryFilter
>>>>>>> 8b81ef9d


class ContentRatingLogViewSet(viewsets.ModelViewSet):
    permission_classes = (KolibriAuthPermissions,)
    filter_backends = (KolibriAuthPermissionsFilter, filters.DjangoFilterBackend)
    queryset = ContentRatingLog.objects.all()
    serializer_class = ContentRatingLogSerializer
    pagination_class = OptionalPageNumberPagination
    filter_class = ContentRatingLogFilter


class UserSessionLogFilter(BaseLogFilter):

    class Meta:
        model = UserSessionLog
        fields = ['user_id']


class UserSessionLogViewSet(viewsets.ModelViewSet):
    permission_classes = (KolibriAuthPermissions,)
    filter_backends = (KolibriAuthPermissionsFilter, filters.DjangoFilterBackend)
    queryset = UserSessionLog.objects.all()
    serializer_class = UserSessionLogSerializer
    pagination_class = OptionalPageNumberPagination
    filter_class = UserSessionLogFilter<|MERGE_RESOLUTION|>--- conflicted
+++ resolved
@@ -1,5 +1,6 @@
+from django.db.models.query import F
 from kolibri.auth.api import KolibriAuthPermissions, KolibriAuthPermissionsFilter
-from kolibri.auth.models import Classroom, LearnerGroup
+from kolibri.auth.filters import HierarchyRelationsFilter
 from kolibri.content.api import OptionalPageNumberPagination
 from rest_framework import filters, viewsets
 
@@ -7,7 +8,6 @@
 from .serializers import ContentRatingLogSerializer, ContentSessionLogSerializer, ContentSummaryLogSerializer, UserSessionLogSerializer
 
 
-<<<<<<< HEAD
 class BaseLogFilter(filters.FilterSet):
     facility = filters.django_filters.MethodFilter()
     classroom = filters.django_filters.MethodFilter()
@@ -18,37 +18,19 @@
         return queryset.filter(user__facility_id=value)
 
     def filter_classroom(self, queryset, value):
-        classroom_members_pks = Classroom.objects.get(pk=value).get_members().values_list("id", flat=True)
-        return queryset.filter(user__pk__in=list(classroom_members_pks))
+        return HierarchyRelationsFilter(queryset).filter_by_hierarchy(
+            ancestor_collection=value,
+            target_user=F("user"),
+        )
 
     def filter_learner_group(self, queryset, value):
-        learnergroup_members_pks = LearnerGroup.objects.get(pk=value).get_members().values_list("id", flat=True)
-        return queryset.filter(user__pk__in=list(learnergroup_members_pks))
+        return HierarchyRelationsFilter(queryset).filter_by_hierarchy(
+            ancestor_collection=value,
+            target_user=F("user"),
+        )
 
 
-class ContentInteractionLogFilter(BaseLogFilter):
-
-    class Meta:
-        model = ContentInteractionLog
-        fields = ['user_id']
-
-
-class ContentInteractionLogViewSet(viewsets.ModelViewSet):
-    permission_classes = (KolibriAuthPermissions,)
-    filter_backends = (KolibriAuthPermissionsFilter, filters.DjangoFilterBackend)
-    queryset = ContentInteractionLog.objects.all()
-    serializer_class = ContentInteractionLogSerializer
-    pagination_class = OptionalPageNumberPagination
-    filter_class = ContentInteractionLogFilter
-
-
-class ContentSummaryLogFilter(BaseLogFilter):
-
-    class Meta:
-        model = ContentSummaryLog
-        fields = ['user_id']
-=======
-class ContentSessionLogFilter(filters.FilterSet):
+class ContentSessionLogFilter(BaseLogFilter):
 
     class Meta:
         model = ContentSessionLog
@@ -64,12 +46,11 @@
     filter_class = ContentSessionLogFilter
 
 
-class ContentSummaryFilter(filters.FilterSet):
+class ContentSummaryLogFilter(BaseLogFilter):
 
     class Meta:
         model = ContentSummaryLog
         fields = ['user_id', 'content_id']
->>>>>>> 8b81ef9d
 
 
 class ContentSummaryLogViewSet(viewsets.ModelViewSet):
@@ -78,7 +59,6 @@
     queryset = ContentSummaryLog.objects.all()
     serializer_class = ContentSummaryLogSerializer
     pagination_class = OptionalPageNumberPagination
-<<<<<<< HEAD
     filter_class = ContentSummaryLogFilter
 
 
@@ -86,10 +66,7 @@
 
     class Meta:
         model = ContentRatingLog
-        fields = ['user_id']
-=======
-    filter_class = ContentSummaryFilter
->>>>>>> 8b81ef9d
+        fields = ['user_id', 'content_id']
 
 
 class ContentRatingLogViewSet(viewsets.ModelViewSet):
