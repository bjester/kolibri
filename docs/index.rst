--- conflicted
+++ resolved
@@ -6,11 +6,7 @@
 
   user/index
   dev/index
-<<<<<<< HEAD
   dev/content
-  dev/logger
-=======
->>>>>>> 436b3be2
   cli
   changelog
   contributing
