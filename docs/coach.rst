.. _coach:

Coach your Learners in Kolibri
##############################
 
You can track progress of the **Learner** users, create and assign **Exams** to classes or learner groups from the **Coach** dashboard. The default view of the **Coach** dashboard presents the list of **Classes** with number of learners enrolled to each class.

Select a class from the list to access the progress-tracking features and create exams.

	.. image:: img/coach-home.png
	  :alt: default coach view with list of classes


.. _recent_view:

View Recent Activity
~~~~~~~~~~~~~~~~~~~~

This is the default view when you select a class from the **Coach** dashboard. It displays the list of channels and items (exercises and resources - videos, reading material, etc.) accessed during the last 7 days by learners of the selected class.

	.. image:: img/coach-recent.png
	  :alt: coach recent activity

If the class learners have access to more then one channel, you will first see the list of channels which you can navigate by topics and subtopics until you arrive to a specific item. In this view you can see the progress of each class learner for that specific item.


.. _topic_view:

View Activity by Topic
~~~~~~~~~~~~~~~~~~~~~~

Use this view to access the full report of activity progress for the selected class. You can navigate channels by topics and subtopics until you see the progress of each class learner for one specific item.

	.. figure:: img/topic-activity.png
	  :alt: Use the topic view to see the average progress for exercises and resources for all the learners in the class.

	  Use the topic view to see the average progress for exercises and resources for all the learners in the class.

.. _track_progress:

Track Learner Progress
----------------------

When you navigate to the last level in the topic tree, you can see the average progress of all class learners for each exercise or resource (video, document, HTML5 activity) in that particular topic.

When learner answers exercise questions in Kolibri, the progress bar below the exercise is taking into account only the most recent given answers, meaning that the learner must complete the required number of correct answers (*check marks*) **in the row** for the exercise to be considered completed.

	.. figure:: img/correct-row.png
	    :alt: If the exercise requires 5 check marks, learner must provide 5 correct answers one after another.

	    The correct answers in the image above are not in a row; this exercise will be completed only after learner gives 5 correct answers one after another.

	.. figure:: img/topic-view-detail.png
	    :alt: View average progress for a single exercise or resource in a topic.

In the example above, the progress bar for this exercise will appear as 40%, because the student has given 2 correct answers within the most recent set of 5 attempts. If this student had earlier made, for example, 20 incorrect attempts before the 4 displayed attempts, those 20 incorrect attempts don't get factored into the progress bar.

How does it looks if learner A does 5 correct answers in a row on their first try, but learner B gets 10 wrong answers in a row before giving 5 correct ones in a row? In both cases, the progress would show as 100%, and you would have to click each learner's name to access their progress report and see the attempt history.

In the figure below you can see the progress of 5 learners for the exercise **Numbers to 120** in ascending order.

	.. figure:: img/exercise-view-detail.png
	    :alt: View the progress for a single exercise or resource in a topic.

	    View the progress for a single exercise or resource in a topic.

<<<<<<< HEAD
.. include:: manage/_groups.rst
=======
To see the progress of a single learner, click their name. In the figure below you can see the progress of the learner **Hansen** for the exercise **Numbers to 120**. The exercise is still **In progress** as the learner has not completed the 5 correct answers in the row. You can also see that for the *Question 13* the learner has given the correct answer only on the 4th attempt, which indicates that they are still struggling with the given concept.
>>>>>>> 42c88428

	.. figure:: img/learner-exercise-attempts.png
	    :alt: View the details for all the answers and attempts for a single exercise.

<<<<<<< HEAD
.. include:: manage/_exams.rst
=======
	    View the details for all the answers and attempts for a single exercise.
>>>>>>> 42c88428

.. include:: manage/_groups.rst

.. include:: manage/_exams.rst<|MERGE_RESOLUTION|>--- conflicted
+++ resolved
@@ -64,20 +64,12 @@
 
 	    View the progress for a single exercise or resource in a topic.
 
-<<<<<<< HEAD
-.. include:: manage/_groups.rst
-=======
 To see the progress of a single learner, click their name. In the figure below you can see the progress of the learner **Hansen** for the exercise **Numbers to 120**. The exercise is still **In progress** as the learner has not completed the 5 correct answers in the row. You can also see that for the *Question 13* the learner has given the correct answer only on the 4th attempt, which indicates that they are still struggling with the given concept.
->>>>>>> 42c88428
 
 	.. figure:: img/learner-exercise-attempts.png
 	    :alt: View the details for all the answers and attempts for a single exercise.
 
-<<<<<<< HEAD
-.. include:: manage/_exams.rst
-=======
 	    View the details for all the answers and attempts for a single exercise.
->>>>>>> 42c88428
 
 .. include:: manage/_groups.rst
 
